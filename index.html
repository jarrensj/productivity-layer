--- conflicted
+++ resolved
@@ -5,17 +5,6 @@
     <title>Productivity Overlay</title>
   </head>
   <body>
-<<<<<<< HEAD
-    <div class="overlay-container">
-      <div class="header">
-        <h1>Productivity Overlay</h1>
-        <div class="header-controls">
-          <button id="clear-all" class="btn btn-secondary" title="Clear all items">Clear All</button>
-        </div>
-      </div>
-      
-      <div class="clipboard-content">
-=======
     <!-- Main App View -->
     <div id="main-app" class="overlay-container">
       <div class="header">
@@ -35,7 +24,6 @@
       <!-- Clipboard Tab Content -->
       <div id="clipboard-tab" class="tab-content active">
         <div class="clipboard-content">
->>>>>>> 93293e34
         <div class="input-section">
           <textarea id="clipboard-input" placeholder="Paste or type text to save..." rows="3"></textarea>
           <button id="save-input" class="btn btn-primary">Save</button>
@@ -47,8 +35,6 @@
           </div>
           <div id="clipboard-items" class="clipboard-items"></div>
         </div>
-<<<<<<< HEAD
-=======
         </div>
       </div>
       
@@ -167,7 +153,6 @@
             </div>
           </div>
         </div>
->>>>>>> 93293e34
       </div>
     </div>
     <script type="module" src="/src/renderer.ts"></script>
