* {
  margin: 0;
  padding: 0;
  box-sizing: border-box;
}

body {
  font-family: -apple-system, BlinkMacSystemFont, 'Segoe UI', Roboto, Helvetica, Arial, sans-serif;
  background: transparent;
  overflow: hidden;
  -webkit-app-region: drag;  /* Allow dragging the window */
}

.overlay-container {
  width: 400px;
  height: 500px;
  background: rgba(255, 255, 255, 0.95);
  border-radius: 12px;
  border: 1px solid rgba(0, 0, 0, 0.1);
  padding: 0;
  box-shadow: 0 4px 20px rgba(0, 0, 0, 0.15);
  display: flex;
  flex-direction: column;
  backdrop-filter: blur(10px);
}

/* Header */
.header {
  display: flex;
  justify-content: space-between;
  align-items: center;
  padding: 16px 20px;
  border-bottom: 1px solid rgba(0, 0, 0, 0.1);
  background: rgba(255, 255, 255, 0.1);
  border-radius: 12px 12px 0 0;
  -webkit-app-region: drag;
}

.header h1 {
  color: #333;
  font-size: 18px;
  font-weight: 600;
  margin: 0;
}

.header-controls {
  display: flex;
  gap: 8px;
  -webkit-app-region: no-drag;
}

<<<<<<< HEAD
/* Content Area */
.clipboard-content {
=======
.header-back {
  display: flex;
  gap: 8px;
  -webkit-app-region: no-drag;
}

/* Tab Navigation */
.tab-navigation {
  display: flex;
  border-bottom: 1px solid rgba(0, 0, 0, 0.1);
  background: rgba(255, 255, 255, 0.05);
  -webkit-app-region: no-drag;
}

.tab-btn {
  background: none;
  border: none;
  padding: 12px 20px;
  cursor: pointer;
  font-size: 14px;
  color: #666;
  border-bottom: 2px solid transparent;
  transition: all 0.2s ease;
  flex: 1;
  font-weight: 500;
}

.tab-btn:hover {
  color: #333;
  background: rgba(0, 0, 0, 0.05);
}

.tab-btn.active {
  color: #007AFF;
  border-bottom-color: #007AFF;
  background: rgba(0, 122, 255, 0.1);
}

/* Tab Content */
.tab-content {
  display: none;
  flex: 1;
  overflow: hidden;
}

.tab-content.active {
  display: flex;
  flex-direction: column;
}

/* Content Area */
.clipboard-content,
.grammar-content,
.links-content {
>>>>>>> 93293e34
  flex: 1;
  padding: 16px 20px;
  display: flex;
  flex-direction: column;
  gap: 16px;
  overflow: hidden;
  -webkit-app-region: no-drag;
}

/* Input Section */
.input-section {
  display: flex;
  flex-direction: column;
  gap: 8px;
}

<<<<<<< HEAD
#clipboard-input {
=======
#clipboard-input,
#grammar-input {
>>>>>>> 93293e34
  width: 100%;
  padding: 8px 12px;
  border: 1px solid rgba(0, 0, 0, 0.2);
  border-radius: 6px;
  font-family: inherit;
  font-size: 14px;
  resize: vertical;
  min-height: 60px;
  background: rgba(255, 255, 255, 0.8);
  outline: none;
  transition: border-color 0.2s;
}

<<<<<<< HEAD
#clipboard-input:focus {
=======
/* Links input styles */
.link-input-row {
  display: flex;
  gap: 8px;
}

#link-name-input,
#link-url-input {
  flex: 1;
  padding: 8px 12px;
  border: 1px solid rgba(0, 0, 0, 0.2);
  border-radius: 6px;
  font-family: inherit;
  font-size: 14px;
  background: rgba(255, 255, 255, 0.8);
  outline: none;
  transition: border-color 0.2s;
}

#link-name-input {
  flex: 0.4;
}

#link-url-input {
  flex: 0.6;
}

#clipboard-input:focus,
#grammar-input:focus,
#link-name-input:focus,
#link-url-input:focus {
>>>>>>> 93293e34
  border-color: #007AFF;
  box-shadow: 0 0 0 2px rgba(0, 122, 255, 0.2);
}

<<<<<<< HEAD
#clipboard-input::placeholder {
  color: #999;
}

/* Items Section */
.items-section {
=======
#clipboard-input::placeholder,
#grammar-input::placeholder,
#link-name-input::placeholder,
#link-url-input::placeholder {
  color: #999;
}

/* Items Section & Results Section */
.items-section,
.results-section {
>>>>>>> 93293e34
  flex: 1;
  display: flex;
  flex-direction: column;
  gap: 8px;
  min-height: 0;
}

.items-header {
  font-size: 14px;
  font-weight: 600;
  color: #666;
  padding-bottom: 4px;
  border-bottom: 1px solid rgba(0, 0, 0, 0.1);
}

<<<<<<< HEAD
.clipboard-items {
=======
.clipboard-items,
.links-items {
>>>>>>> 93293e34
  flex: 1;
  overflow-y: auto;
  display: flex;
  flex-direction: column;
  gap: 8px;
  padding-right: 4px;
}

<<<<<<< HEAD
.clipboard-items::-webkit-scrollbar {
  width: 6px;
}

.clipboard-items::-webkit-scrollbar-track {
=======
.clipboard-items::-webkit-scrollbar,
.links-items::-webkit-scrollbar {
  width: 6px;
}

.clipboard-items::-webkit-scrollbar-track,
.links-items::-webkit-scrollbar-track {
>>>>>>> 93293e34
  background: rgba(0, 0, 0, 0.05);
  border-radius: 3px;
}

<<<<<<< HEAD
.clipboard-items::-webkit-scrollbar-thumb {
=======
.clipboard-items::-webkit-scrollbar-thumb,
.links-items::-webkit-scrollbar-thumb {
>>>>>>> 93293e34
  background: rgba(0, 0, 0, 0.2);
  border-radius: 3px;
}

<<<<<<< HEAD
.clipboard-items::-webkit-scrollbar-thumb:hover {
  background: rgba(0, 0, 0, 0.3);
}

/* Clipboard Item */
.clipboard-item {
=======
.clipboard-items::-webkit-scrollbar-thumb:hover,
.links-items::-webkit-scrollbar-thumb:hover {
  background: rgba(0, 0, 0, 0.3);
}

/* Clipboard Item & Link Item */
.clipboard-item,
.link-item {
>>>>>>> 93293e34
  display: flex;
  justify-content: space-between;
  align-items: flex-start;
  padding: 10px 12px;
  background: rgba(255, 255, 255, 0.7);
  border: 1px solid rgba(0, 0, 0, 0.1);
  border-radius: 8px;
  transition: all 0.2s;
  gap: 12px;
<<<<<<< HEAD
  cursor: grab;
  user-select: none;
}

.clipboard-item:hover {
=======
}

.clipboard-item:hover,
.link-item:hover {
>>>>>>> 93293e34
  background: rgba(255, 255, 255, 0.9);
  border-color: rgba(0, 0, 0, 0.15);
  transform: translateY(-1px);
  box-shadow: 0 2px 8px rgba(0, 0, 0, 0.1);
}

<<<<<<< HEAD
.clipboard-item:active {
  cursor: grabbing;
}

/* Drag Handle */
.drag-handle {
  color: #999;
  font-size: 12px;
  line-height: 1;
  padding: 2px 4px;
  cursor: grab;
  user-select: none;
  display: flex;
  align-items: center;
  opacity: 0.6;
  transition: opacity 0.2s;
}

.clipboard-item:hover .drag-handle {
  opacity: 1;
}

.drag-handle:active {
  cursor: grabbing;
}

/* Dragging States */
.clipboard-item.dragging {
  opacity: 0.5;
  transform: rotate(2deg);
  z-index: 1000;
  box-shadow: 0 4px 20px rgba(0, 0, 0, 0.3);
}

.clipboard-item.drag-over-top {
  border-top: 3px solid #007AFF;
  margin-top: 4px;
  background: rgba(0, 122, 255, 0.05);
}

.clipboard-item.drag-over-top::before {
  content: '';
  position: absolute;
  top: -6px;
  left: 8px;
  right: 8px;
  height: 2px;
  background: #007AFF;
  border-radius: 1px;
  box-shadow: 0 0 4px rgba(0, 122, 255, 0.5);
}

.clipboard-item.drag-over-bottom {
  border-bottom: 3px solid #007AFF;
  margin-bottom: 4px;
  background: rgba(0, 122, 255, 0.05);
}

.clipboard-item.drag-over-bottom::after {
  content: '';
  position: absolute;
  bottom: -6px;
  left: 8px;
  right: 8px;
  height: 2px;
  background: #007AFF;
  border-radius: 1px;
  box-shadow: 0 0 4px rgba(0, 122, 255, 0.5);
}

.clipboard-item {
  position: relative;
}

/* Highlight existing item animation */
.clipboard-item.highlight-existing {
  animation: highlightPulse 2s ease-in-out;
  background: rgba(255, 149, 0, 0.15);
  border-color: rgba(255, 149, 0, 0.4);
  box-shadow: 0 0 12px rgba(255, 149, 0, 0.2);
}

@keyframes highlightPulse {
  0% {
    background: rgba(255, 149, 0, 0.25);
    border-color: rgba(255, 149, 0, 0.6);
    box-shadow: 0 0 16px rgba(255, 149, 0, 0.4);
    transform: scale(1.02);
  }
  50% {
    background: rgba(255, 149, 0, 0.15);
    border-color: rgba(255, 149, 0, 0.4);
    box-shadow: 0 0 12px rgba(255, 149, 0, 0.2);
    transform: scale(1.01);
  }
  100% {
    background: rgba(255, 255, 255, 0.7);
    border-color: rgba(0, 0, 0, 0.1);
    box-shadow: none;
    transform: scale(1);
  }
}

.item-content {
  flex: 1;
  min-width: 0;
  margin-left: 4px;
}

.item-text {
  font-size: 13px;
  color: #333;
  line-height: 1.4;
  word-break: break-word;
  margin-bottom: 4px;
}

.item-meta {
  font-size: 11px;
  color: #999;
}

.item-actions {
  display: flex;
  gap: 4px;
  flex-shrink: 0;
}

.no-items {
  text-align: center;
  color: #999;
  font-style: italic;
  padding: 20px;
}

/* Buttons */
.btn {
  padding: 6px 12px;
  border: none;
  border-radius: 6px;
  font-size: 12px;
  font-weight: 500;
  cursor: pointer;
  transition: all 0.2s;
  outline: none;
  font-family: inherit;
}

.btn:hover {
  transform: translateY(-1px);
  box-shadow: 0 2px 4px rgba(0, 0, 0, 0.1);
}

.btn:active {
  transform: translateY(0);
}

.btn-primary {
  background: #007AFF;
  color: white;
}

.btn-primary:hover {
  background: #0056CC;
}

.btn-secondary {
  background: rgba(0, 0, 0, 0.1);
  color: #666;
}

.btn-secondary:hover {
  background: rgba(0, 0, 0, 0.15);
  color: #333;
}

.btn-danger {
  background: rgba(255, 59, 48, 0.1);
  color: #FF3B30;
  width: 24px;
  height: 24px;
  padding: 0;
  display: flex;
  align-items: center;
  justify-content: center;
  border-radius: 50%;
  font-size: 14px;
  line-height: 1;
}

.btn-danger:hover {
  background: rgba(255, 59, 48, 0.2);
}

.btn-small {
  padding: 4px 8px;
  font-size: 11px;
}

.btn.feedback {
  background: #34C759;
  color: white;
  transform: scale(0.95);
}

/* Toast Messages */
.toast-message {
  position: absolute;
  top: 20px;
  right: 20px;
  padding: 12px 16px;
  border-radius: 8px;
  font-size: 13px;
  font-weight: 500;
  color: white;
  z-index: 1000;
  animation: slideIn 0.3s ease-out;
  max-width: 280px;
  word-wrap: break-word;
  box-shadow: 0 4px 12px rgba(0, 0, 0, 0.2);
}

.toast-success {
  background: #34C759;
}

.toast-warning {
  background: #FF9500;
}

.toast-error {
  background: #FF3B30;
}

.toast-message.fade-out {
  animation: slideOut 0.3s ease-in forwards;
}

@keyframes slideIn {
  from {
    transform: translateX(100%);
    opacity: 0;
  }
  to {
    transform: translateX(0);
    opacity: 1;
  }
}

@keyframes slideOut {
  from {
    transform: translateX(0);
    opacity: 1;
  }
  to {
    transform: translateX(100%);
    opacity: 0;
  }
}

=======
.link-item {
  cursor: pointer;
}

.link-item:hover {
  cursor: pointer;
  background: rgba(0, 122, 255, 0.1);
  border-color: rgba(0, 122, 255, 0.3);
}

.link-item:active {
  transform: translateY(0);
  background: rgba(0, 122, 255, 0.15);
}

/* Highlight existing item animation */
.clipboard-item.highlight-existing {
  animation: highlightPulse 2s ease-in-out;
  background: rgba(255, 149, 0, 0.15);
  border-color: rgba(255, 149, 0, 0.4);
  box-shadow: 0 0 12px rgba(255, 149, 0, 0.2);
}

@keyframes highlightPulse {
  0% {
    background: rgba(255, 149, 0, 0.25);
    border-color: rgba(255, 149, 0, 0.6);
    box-shadow: 0 0 16px rgba(255, 149, 0, 0.4);
    transform: scale(1.02);
  }
  50% {
    background: rgba(255, 149, 0, 0.15);
    border-color: rgba(255, 149, 0, 0.4);
    box-shadow: 0 0 12px rgba(255, 149, 0, 0.2);
    transform: scale(1.01);
  }
  100% {
    background: rgba(255, 255, 255, 0.7);
    border-color: rgba(0, 0, 0, 0.1);
    box-shadow: none;
    transform: scale(1);
  }
}

.item-content {
  flex: 1;
  min-width: 0;
}

.item-text {
  font-size: 13px;
  color: #333;
  line-height: 1.4;
  word-break: break-word;
  margin-bottom: 4px;
}

.item-meta {
  font-size: 11px;
  color: #999;
}

.item-actions {
  display: flex;
  gap: 4px;
  flex-shrink: 0;
}

.no-items {
  text-align: center;
  color: #999;
  font-style: italic;
  padding: 20px;
}

/* Buttons */
.btn {
  padding: 6px 12px;
  border: none;
  border-radius: 6px;
  font-size: 12px;
  font-weight: 500;
  cursor: pointer;
  transition: all 0.2s;
  outline: none;
  font-family: inherit;
}

.btn:hover {
  transform: translateY(-1px);
  box-shadow: 0 2px 4px rgba(0, 0, 0, 0.1);
}

.btn:active {
  transform: translateY(0);
}

.btn-primary {
  background: #007AFF;
  color: white;
}

.btn-primary:hover {
  background: #0056CC;
}

.btn-secondary {
  background: rgba(0, 0, 0, 0.1);
  color: #666;
}

.btn-secondary:hover {
  background: rgba(0, 0, 0, 0.15);
  color: #333;
}

.btn-danger {
  background: rgba(255, 59, 48, 0.1);
  color: #FF3B30;
  width: 24px;
  height: 24px;
  padding: 0;
  display: flex;
  align-items: center;
  justify-content: center;
  border-radius: 50%;
  font-size: 14px;
  line-height: 1;
}

.btn-danger:hover {
  background: rgba(255, 59, 48, 0.2);
}

.btn-small {
  padding: 4px 8px;
  font-size: 11px;
}

.btn.feedback {
  background: #34C759;
  color: white;
  transform: scale(0.95);
}

/* Toast Messages */
.toast-message {
  position: absolute;
  top: 20px;
  right: 20px;
  padding: 12px 16px;
  border-radius: 8px;
  font-size: 13px;
  font-weight: 500;
  color: white;
  z-index: 1000;
  animation: slideIn 0.3s ease-out;
  max-width: 280px;
  word-wrap: break-word;
  box-shadow: 0 4px 12px rgba(0, 0, 0, 0.2);
}

.toast-success {
  background: #34C759;
}

.toast-warning {
  background: #FF9500;
}

.toast-error {
  background: #FF3B30;
}

.toast-message.fade-out {
  animation: slideOut 0.3s ease-in forwards;
}

@keyframes slideIn {
  from {
    transform: translateX(100%);
    opacity: 0;
  }
  to {
    transform: translateX(0);
    opacity: 1;
  }
}

@keyframes slideOut {
  from {
    transform: translateX(0);
    opacity: 1;
  }
  to {
    transform: translateX(100%);
    opacity: 0;
  }
}

.grammar-results {
  padding: 12px;
  border: 1px solid rgba(0, 0, 0, 0.2);
  border-radius: 6px;
  background: rgba(255, 255, 255, 0.8);
  min-height: 100px;
  font-size: 14px;
  line-height: 1.4;
  overflow-y: auto;
}

.grammar-results.loading {
  display: flex;
  align-items: center;
  justify-content: center;
  color: #666;
}

.grammar-results.error {
  color: #dc3545;
  background: rgba(220, 53, 69, 0.1);
  border-color: rgba(220, 53, 69, 0.3);
}

.grammar-results.success {
  color: #333;
  background: rgba(255, 255, 255, 0.9);
}

/* Settings Page Styles */
.settings-page-content {
  flex: 1;
  padding: 16px 20px;
  display: flex;
  flex-direction: column;
  gap: 16px;
  overflow-y: auto;
  -webkit-app-region: no-drag;
}

.settings-section {
  margin-bottom: 24px;
}

.settings-section h3 {
  font-size: 16px;
  font-weight: 600;
  color: #333;
  margin-bottom: 12px;
  padding-bottom: 8px;
  border-bottom: 1px solid rgba(0, 0, 0, 0.1);
}

.setting-item {
  display: flex;
  justify-content: space-between;
  align-items: flex-start;
  padding: 16px;
  background: rgba(255, 255, 255, 0.7);
  border: 1px solid rgba(0, 0, 0, 0.1);
  border-radius: 8px;
  margin-bottom: 12px;
  gap: 16px;
}

.setting-item:hover {
  background: rgba(255, 255, 255, 0.9);
  border-color: rgba(0, 0, 0, 0.15);
}

.setting-description {
  flex: 1;
}

.setting-description strong {
  display: block;
  font-size: 14px;
  color: #333;
  margin-bottom: 4px;
}

.setting-description p {
  font-size: 12px;
  color: #666;
  line-height: 1.4;
  margin: 0;
}

.setting-description p em {
  color: #FF9500;
  font-style: italic;
  font-weight: 500;
}
.setting-item .btn {
  flex-shrink: 0;
  margin-left: auto;
}

/* Toggle Switch Styles */
.toggle-switch {
  position: relative;
  display: inline-block;
  width: 50px;
  height: 24px;
  flex-shrink: 0;
  margin-left: auto;
}

.toggle-switch input {
  opacity: 0;
  width: 0;
  height: 0;
}

.slider {
  position: absolute;
  cursor: pointer;
  top: 0;
  left: 0;
  right: 0;
  bottom: 0;
  background-color: rgba(0, 0, 0, 0.2);
  transition: 0.3s;
  border-radius: 24px;
}

.slider:before {
  position: absolute;
  content: "";
  height: 18px;
  width: 18px;
  left: 3px;
  bottom: 3px;
  background-color: white;
  transition: 0.3s;
  border-radius: 50%;
  box-shadow: 0 2px 4px rgba(0, 0, 0, 0.2);
}

input:checked + .slider {
  background-color: #007AFF;
}

input:checked + .slider:before {
  transform: translateX(26px);
}

.slider:hover {
  box-shadow: 0 0 0 2px rgba(0, 122, 255, 0.2);
}

/* Override btn-danger for settings buttons to not be circular */
.setting-item .btn-danger {
  width: auto;
  height: auto;
  padding: 8px 16px;
  border-radius: 6px;
  font-size: 12px;
}


>>>>>>> 93293e34
/* Responsive adjustments */
@media (max-height: 400px) {
  .overlay-container {
    height: 400px;
  }
  
  .clipboard-content {
    padding: 12px 16px;
    gap: 12px;
  }
  
  #clipboard-input {
    min-height: 40px;
  }
}<|MERGE_RESOLUTION|>--- conflicted
+++ resolved
@@ -49,10 +49,6 @@
   -webkit-app-region: no-drag;
 }
 
-<<<<<<< HEAD
-/* Content Area */
-.clipboard-content {
-=======
 .header-back {
   display: flex;
   gap: 8px;
@@ -104,10 +100,7 @@
 }
 
 /* Content Area */
-.clipboard-content,
-.grammar-content,
-.links-content {
->>>>>>> 93293e34
+.clipboard-content {
   flex: 1;
   padding: 16px 20px;
   display: flex;
@@ -117,6 +110,17 @@
   -webkit-app-region: no-drag;
 }
 
+.grammar-content,
+.links-content {
+  flex: 1;
+  padding: 16px 20px;
+  display: flex;
+  flex-direction: column;
+  gap: 16px;
+  overflow: hidden;
+  -webkit-app-region: no-drag;
+}
+
 /* Input Section */
 .input-section {
   display: flex;
@@ -124,12 +128,7 @@
   gap: 8px;
 }
 
-<<<<<<< HEAD
 #clipboard-input {
-=======
-#clipboard-input,
-#grammar-input {
->>>>>>> 93293e34
   width: 100%;
   padding: 8px 12px;
   border: 1px solid rgba(0, 0, 0, 0.2);
@@ -143,9 +142,20 @@
   transition: border-color 0.2s;
 }
 
-<<<<<<< HEAD
-#clipboard-input:focus {
-=======
+#grammar-input {
+  width: 100%;
+  padding: 8px 12px;
+  border: 1px solid rgba(0, 0, 0, 0.2);
+  border-radius: 6px;
+  font-family: inherit;
+  font-size: 14px;
+  resize: vertical;
+  min-height: 60px;
+  background: rgba(255, 255, 255, 0.8);
+  outline: none;
+  transition: border-color 0.2s;
+}
+
 /* Links input styles */
 .link-input-row {
   display: flex;
@@ -173,34 +183,31 @@
   flex: 0.6;
 }
 
-#clipboard-input:focus,
+#clipboard-input:focus {
+  border-color: #007AFF;
+  box-shadow: 0 0 0 2px rgba(0, 122, 255, 0.2);
+}
+
 #grammar-input:focus,
 #link-name-input:focus,
 #link-url-input:focus {
->>>>>>> 93293e34
   border-color: #007AFF;
   box-shadow: 0 0 0 2px rgba(0, 122, 255, 0.2);
 }
 
-<<<<<<< HEAD
 #clipboard-input::placeholder {
   color: #999;
 }
 
-/* Items Section */
-.items-section {
-=======
-#clipboard-input::placeholder,
 #grammar-input::placeholder,
 #link-name-input::placeholder,
 #link-url-input::placeholder {
   color: #999;
 }
 
-/* Items Section & Results Section */
+/* Items Section */
 .items-section,
 .results-section {
->>>>>>> 93293e34
   flex: 1;
   display: flex;
   flex-direction: column;
@@ -216,12 +223,8 @@
   border-bottom: 1px solid rgba(0, 0, 0, 0.1);
 }
 
-<<<<<<< HEAD
-.clipboard-items {
-=======
 .clipboard-items,
 .links-items {
->>>>>>> 93293e34
   flex: 1;
   overflow-y: auto;
   display: flex;
@@ -230,13 +233,6 @@
   padding-right: 4px;
 }
 
-<<<<<<< HEAD
-.clipboard-items::-webkit-scrollbar {
-  width: 6px;
-}
-
-.clipboard-items::-webkit-scrollbar-track {
-=======
 .clipboard-items::-webkit-scrollbar,
 .links-items::-webkit-scrollbar {
   width: 6px;
@@ -244,38 +240,23 @@
 
 .clipboard-items::-webkit-scrollbar-track,
 .links-items::-webkit-scrollbar-track {
->>>>>>> 93293e34
   background: rgba(0, 0, 0, 0.05);
   border-radius: 3px;
 }
 
-<<<<<<< HEAD
-.clipboard-items::-webkit-scrollbar-thumb {
-=======
 .clipboard-items::-webkit-scrollbar-thumb,
 .links-items::-webkit-scrollbar-thumb {
->>>>>>> 93293e34
   background: rgba(0, 0, 0, 0.2);
   border-radius: 3px;
 }
 
-<<<<<<< HEAD
-.clipboard-items::-webkit-scrollbar-thumb:hover {
-  background: rgba(0, 0, 0, 0.3);
-}
-
-/* Clipboard Item */
-.clipboard-item {
-=======
 .clipboard-items::-webkit-scrollbar-thumb:hover,
 .links-items::-webkit-scrollbar-thumb:hover {
   background: rgba(0, 0, 0, 0.3);
 }
 
-/* Clipboard Item & Link Item */
-.clipboard-item,
-.link-item {
->>>>>>> 93293e34
+/* Clipboard Item */
+.clipboard-item {
   display: flex;
   justify-content: space-between;
   align-items: flex-start;
@@ -285,25 +266,17 @@
   border-radius: 8px;
   transition: all 0.2s;
   gap: 12px;
-<<<<<<< HEAD
   cursor: grab;
   user-select: none;
 }
 
 .clipboard-item:hover {
-=======
-}
-
-.clipboard-item:hover,
-.link-item:hover {
->>>>>>> 93293e34
   background: rgba(255, 255, 255, 0.9);
   border-color: rgba(0, 0, 0, 0.15);
   transform: translateY(-1px);
   box-shadow: 0 2px 8px rgba(0, 0, 0, 0.1);
 }
 
-<<<<<<< HEAD
 .clipboard-item:active {
   cursor: grabbing;
 }
@@ -376,6 +349,32 @@
 
 .clipboard-item {
   position: relative;
+}
+
+/* Link Item */
+.link-item {
+  display: flex;
+  justify-content: space-between;
+  align-items: flex-start;
+  padding: 10px 12px;
+  background: rgba(255, 255, 255, 0.7);
+  border: 1px solid rgba(0, 0, 0, 0.1);
+  border-radius: 8px;
+  transition: all 0.2s;
+  gap: 12px;
+  cursor: pointer;
+}
+
+.link-item:hover {
+  background: rgba(0, 122, 255, 0.1);
+  border-color: rgba(0, 122, 255, 0.3);
+  transform: translateY(-1px);
+  box-shadow: 0 2px 8px rgba(0, 0, 0, 0.1);
+}
+
+.link-item:active {
+  transform: translateY(0);
+  background: rgba(0, 122, 255, 0.15);
 }
 
 /* Highlight existing item animation */
@@ -564,207 +563,6 @@
   }
 }
 
-=======
-.link-item {
-  cursor: pointer;
-}
-
-.link-item:hover {
-  cursor: pointer;
-  background: rgba(0, 122, 255, 0.1);
-  border-color: rgba(0, 122, 255, 0.3);
-}
-
-.link-item:active {
-  transform: translateY(0);
-  background: rgba(0, 122, 255, 0.15);
-}
-
-/* Highlight existing item animation */
-.clipboard-item.highlight-existing {
-  animation: highlightPulse 2s ease-in-out;
-  background: rgba(255, 149, 0, 0.15);
-  border-color: rgba(255, 149, 0, 0.4);
-  box-shadow: 0 0 12px rgba(255, 149, 0, 0.2);
-}
-
-@keyframes highlightPulse {
-  0% {
-    background: rgba(255, 149, 0, 0.25);
-    border-color: rgba(255, 149, 0, 0.6);
-    box-shadow: 0 0 16px rgba(255, 149, 0, 0.4);
-    transform: scale(1.02);
-  }
-  50% {
-    background: rgba(255, 149, 0, 0.15);
-    border-color: rgba(255, 149, 0, 0.4);
-    box-shadow: 0 0 12px rgba(255, 149, 0, 0.2);
-    transform: scale(1.01);
-  }
-  100% {
-    background: rgba(255, 255, 255, 0.7);
-    border-color: rgba(0, 0, 0, 0.1);
-    box-shadow: none;
-    transform: scale(1);
-  }
-}
-
-.item-content {
-  flex: 1;
-  min-width: 0;
-}
-
-.item-text {
-  font-size: 13px;
-  color: #333;
-  line-height: 1.4;
-  word-break: break-word;
-  margin-bottom: 4px;
-}
-
-.item-meta {
-  font-size: 11px;
-  color: #999;
-}
-
-.item-actions {
-  display: flex;
-  gap: 4px;
-  flex-shrink: 0;
-}
-
-.no-items {
-  text-align: center;
-  color: #999;
-  font-style: italic;
-  padding: 20px;
-}
-
-/* Buttons */
-.btn {
-  padding: 6px 12px;
-  border: none;
-  border-radius: 6px;
-  font-size: 12px;
-  font-weight: 500;
-  cursor: pointer;
-  transition: all 0.2s;
-  outline: none;
-  font-family: inherit;
-}
-
-.btn:hover {
-  transform: translateY(-1px);
-  box-shadow: 0 2px 4px rgba(0, 0, 0, 0.1);
-}
-
-.btn:active {
-  transform: translateY(0);
-}
-
-.btn-primary {
-  background: #007AFF;
-  color: white;
-}
-
-.btn-primary:hover {
-  background: #0056CC;
-}
-
-.btn-secondary {
-  background: rgba(0, 0, 0, 0.1);
-  color: #666;
-}
-
-.btn-secondary:hover {
-  background: rgba(0, 0, 0, 0.15);
-  color: #333;
-}
-
-.btn-danger {
-  background: rgba(255, 59, 48, 0.1);
-  color: #FF3B30;
-  width: 24px;
-  height: 24px;
-  padding: 0;
-  display: flex;
-  align-items: center;
-  justify-content: center;
-  border-radius: 50%;
-  font-size: 14px;
-  line-height: 1;
-}
-
-.btn-danger:hover {
-  background: rgba(255, 59, 48, 0.2);
-}
-
-.btn-small {
-  padding: 4px 8px;
-  font-size: 11px;
-}
-
-.btn.feedback {
-  background: #34C759;
-  color: white;
-  transform: scale(0.95);
-}
-
-/* Toast Messages */
-.toast-message {
-  position: absolute;
-  top: 20px;
-  right: 20px;
-  padding: 12px 16px;
-  border-radius: 8px;
-  font-size: 13px;
-  font-weight: 500;
-  color: white;
-  z-index: 1000;
-  animation: slideIn 0.3s ease-out;
-  max-width: 280px;
-  word-wrap: break-word;
-  box-shadow: 0 4px 12px rgba(0, 0, 0, 0.2);
-}
-
-.toast-success {
-  background: #34C759;
-}
-
-.toast-warning {
-  background: #FF9500;
-}
-
-.toast-error {
-  background: #FF3B30;
-}
-
-.toast-message.fade-out {
-  animation: slideOut 0.3s ease-in forwards;
-}
-
-@keyframes slideIn {
-  from {
-    transform: translateX(100%);
-    opacity: 0;
-  }
-  to {
-    transform: translateX(0);
-    opacity: 1;
-  }
-}
-
-@keyframes slideOut {
-  from {
-    transform: translateX(0);
-    opacity: 1;
-  }
-  to {
-    transform: translateX(100%);
-    opacity: 0;
-  }
-}
-
 .grammar-results {
   padding: 12px;
   border: 1px solid rgba(0, 0, 0, 0.2);
@@ -925,8 +723,6 @@
   font-size: 12px;
 }
 
-
->>>>>>> 93293e34
 /* Responsive adjustments */
 @media (max-height: 400px) {
   .overlay-container {
