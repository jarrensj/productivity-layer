--- conflicted
+++ resolved
@@ -1,9 +1,3 @@
-<<<<<<< HEAD
-import { app, BrowserWindow, screen, clipboard, ipcMain } from 'electron';
-import path from 'node:path';
-import started from 'electron-squirrel-startup';
-import { randomUUID } from 'crypto';
-=======
 import { app, BrowserWindow, screen, clipboard, ipcMain, shell } from 'electron';
 import path from 'node:path';
 import started from 'electron-squirrel-startup';
@@ -13,7 +7,6 @@
 
 // Load environment variables
 dotenv.config();
->>>>>>> 93293e34
 
 // Handle creating/removing shortcuts on Windows when installing/uninstalling.
 if (started) {
@@ -85,9 +78,6 @@
   timestamp: number;
 }
 
-<<<<<<< HEAD
-let savedClipboardItems: ClipboardItem[] = [];
-=======
 // Links storage
 interface LinkItem {
   id: string;
@@ -103,7 +93,6 @@
 const openai = new OpenAI({
   apiKey: process.env.OPENAI_API_KEY,
 });
->>>>>>> 93293e34
 
 // IPC handlers for clipboard operations
 ipcMain.handle('clipboard:write-text', (event, text: string) => {
@@ -159,8 +148,6 @@
   return savedClipboardItems;
 });
 
-<<<<<<< HEAD
-=======
 // Grammar checking with OpenAI
 ipcMain.handle('grammar:check', async (event, text: string) => {
   try {
@@ -324,6 +311,5 @@
   }
 });
 
->>>>>>> 93293e34
 // In this file you can include the rest of your app's specific main process
 // code. You can also put them in separate files and import them here.