import { app, BrowserWindow, screen, clipboard, ipcMain, shell, desktopCapturer } from 'electron';
import path from 'node:path';
import started from 'electron-squirrel-startup';
import { randomUUID } from 'crypto';
import OpenAI from 'openai';
import * as dotenv from 'dotenv';

// Load environment variables
dotenv.config();

// Handle creating/removing shortcuts on Windows when installing/uninstalling.
if (started) {
  app.quit();
}

const createWindow = () => {
  // Create the browser window.
  const mainWindow = new BrowserWindow({
    width: 400,
    height: 500,
    alwaysOnTop: true,
    frame: false,
    transparent: true,
    opacity: 0.8,
    resizable: false,
    movable: true,
    skipTaskbar: true,
    webPreferences: {
      preload: path.join(__dirname, 'preload.js'),
      nodeIntegration: false,
      contextIsolation: true,
    },
  });

  // Position the window in the top-right corner
  const primaryDisplay = screen.getPrimaryDisplay();
  const { width: screenWidth, height: screenHeight } = primaryDisplay.workAreaSize;
  
  mainWindow.setPosition(screenWidth - 400, 0);

  // and load the index.html of the app.
  if (MAIN_WINDOW_VITE_DEV_SERVER_URL) {
    mainWindow.loadURL(MAIN_WINDOW_VITE_DEV_SERVER_URL);
  } else {
    mainWindow.loadFile(
      path.join(__dirname, `../renderer/${MAIN_WINDOW_VITE_NAME}/index.html`),
    );
  }

};

// This method will be called when Electron has finished
// initialization and is ready to create browser windows.
// Some APIs can only be used after this event occurs.
app.on('ready', createWindow);

// Quit when all windows are closed, except on macOS. There, it's common
// for applications and their menu bar to stay active until the user quits
// explicitly with Cmd + Q.
app.on('window-all-closed', () => {
  if (process.platform !== 'darwin') {
    app.quit();
  }
});

app.on('activate', () => {
  // On OS X it's common to re-create a window in the app when the
  // dock icon is clicked and there are no other windows open.
  if (BrowserWindow.getAllWindows().length === 0) {
    createWindow();
  }
});

// Clipboard storage
interface ClipboardItem {
  id: string;
  text: string;
  timestamp: number;
}

// Links storage
interface LinkItem {
  id: string;
  name: string;
  url: string;
  timestamp: number;
}

// Tasks storage
interface TaskItem {
  id: string;
  text: string;
  completed: boolean;
  timestamp: number;
}

let savedClipboardItems: ClipboardItem[] = [];
let savedLinkItems: LinkItem[] = [];
let savedTaskItems: TaskItem[] = [];
let chatWindow: BrowserWindow | null = null;
let overlayWindow: BrowserWindow | null = null;
let screenshotInterval: NodeJS.Timeout | null = null;

// Initialize OpenAI client
const openai = new OpenAI({
  apiKey: process.env.OPENAI_API_KEY,
});

// Create chat window function
const createChatWindow = (initialMessage?: string) => {
  if (chatWindow && !chatWindow.isDestroyed()) {
    chatWindow.focus();
    // If there's an initial message and window already exists, send it
    if (initialMessage) {
      chatWindow.webContents.send('initial-message', initialMessage);
    }
    return;
  }

  chatWindow = new BrowserWindow({
    width: 800,
    height: 600,
    minWidth: 600,
    minHeight: 400,
    frame: false,
    transparent: true,
    resizable: true,
    movable: true,
    webPreferences: {
      preload: path.join(__dirname, 'preload.js'),
      nodeIntegration: false,
      contextIsolation: true,
    },
  });

  // Load the chat window HTML
  if (MAIN_WINDOW_VITE_DEV_SERVER_URL) {
    chatWindow.loadURL(`${MAIN_WINDOW_VITE_DEV_SERVER_URL}/chat-window.html`);
  } else {
    chatWindow.loadFile(path.join(__dirname, '../renderer/chat-window.html'));
  }

  // Send initial message once the window is ready
  if (initialMessage) {
    chatWindow.webContents.once('dom-ready', () => {
      chatWindow!.webContents.send('initial-message', initialMessage);
    });
  }

  // Handle window closed
  chatWindow.on('closed', () => {
    chatWindow = null;
  });
};

// Create overlay window function
const createOverlayWindow = () => {
  if (overlayWindow && !overlayWindow.isDestroyed()) {
    overlayWindow.focus();
    return;
  }

  overlayWindow = new BrowserWindow({
    width: 600,
    height: 400,
    frame: false,
    transparent: true,
    alwaysOnTop: true,
    resizable: true,
    movable: true,
    skipTaskbar: true,
    opacity: 0.9,
    minWidth: 200,
    minHeight: 150,
    webPreferences: {
      preload: path.join(__dirname, 'preload.js'),
      nodeIntegration: false,
      contextIsolation: true,
    },
  });

  // Load the overlay HTML
  if (MAIN_WINDOW_VITE_DEV_SERVER_URL) {
    overlayWindow.loadURL(`${MAIN_WINDOW_VITE_DEV_SERVER_URL}/overlay.html`);
  } else {
    overlayWindow.loadFile(path.join(__dirname, '../renderer/overlay.html'));
  }

  // Position the overlay window in the center
  const primaryDisplay = screen.getPrimaryDisplay();
  const { width: screenWidth, height: screenHeight } = primaryDisplay.workAreaSize;
  const overlayWidth = 600;
  const overlayHeight = 400;
  overlayWindow.setPosition(
    Math.floor((screenWidth - overlayWidth) / 2),
    Math.floor((screenHeight - overlayHeight) / 2)
  );

  // Handle window closed
  overlayWindow.on('closed', () => {
    overlayWindow = null;
    stopScreenshotInterval();
  });

  // Start the screenshot interval
  startScreenshotInterval();
};

// Start screenshot interval
const startScreenshotInterval = () => {
  if (screenshotInterval) {
    clearInterval(screenshotInterval);
  }
  
  // Take initial screenshot
  takeScreenshotForOverlay();
  
  // Set interval for every 5 minutes (300000 ms)
  screenshotInterval = setInterval(() => {
    takeScreenshotForOverlay();
  }, 15000);
  // }, 300000);
  
  console.log('Screenshot interval started - taking screenshots every 5 minutes');
};

// Stop screenshot interval
const stopScreenshotInterval = () => {
  if (screenshotInterval) {
    clearInterval(screenshotInterval);
    screenshotInterval = null;
    console.log('Screenshot interval stopped');
  }
};

// Take screenshot for overlay
const takeScreenshotForOverlay = async () => {
  try {
    if (!overlayWindow || overlayWindow.isDestroyed()) {
      console.log('Overlay window not available for screenshot');
      return;
    }

    // Get overlay window bounds
    const bounds = overlayWindow.getBounds();
    
    // Temporarily hide the overlay window to capture what's behind it
    const wasVisible = overlayWindow.isVisible();
    if (wasVisible) {
      overlayWindow.hide();
      // Wait a moment for the window to hide
      await new Promise(resolve => setTimeout(resolve, 200));
    }

    // Get all available screens
    const allDisplays = screen.getAllDisplays();
    console.log('All displays:', allDisplays.map(d => ({ 
      id: d.id, 
      bounds: d.bounds, 
      workArea: d.workArea,
      scaleFactor: d.scaleFactor 
    })));

    // Find which display the overlay is on
    const overlayDisplay = allDisplays.find(display => {
      const displayBounds = display.bounds;
      return bounds.x >= displayBounds.x && 
             bounds.x < displayBounds.x + displayBounds.width &&
             bounds.y >= displayBounds.y && 
             bounds.y < displayBounds.y + displayBounds.height;
    });

    console.log('Overlay display found:', overlayDisplay ? {
      id: overlayDisplay.id,
      bounds: overlayDisplay.bounds,
      workArea: overlayDisplay.workArea,
      scaleFactor: overlayDisplay.scaleFactor
    } : 'Not found');

    // Use desktopCapturer to get the screen, but with better source selection
    const sources = await desktopCapturer.getSources({
      types: ['screen'],
      thumbnailSize: { width: 1920, height: 1080 }
    });

    if (sources.length === 0) {
      console.log('No screen sources available for overlay screenshot');
      // Restore overlay visibility
      if (wasVisible) {
        overlayWindow.show();
      }
      return;
    }

    console.log('Available desktop capturer sources:', sources.map((s, i) => ({
      index: i,
      name: s.name,
      id: s.id,
      thumbnailSize: s.thumbnail.getSize()
    })));

    // For now, use the first source and rely on cropping to get the right area
    const fullScreenshot = sources[0].thumbnail;
    console.log('Selected screenshot source size:', fullScreenshot.getSize());
    
    // Restore overlay visibility
    if (wasVisible) {
      overlayWindow.show();
    }
    
    // Send full screenshot to overlay window for display
    overlayWindow.webContents.send('new-screenshot', fullScreenshot.toDataURL());
    
    // For AI summarization, we need to crop the screenshot to the overlay area
    // Create a hidden BrowserWindow to handle the cropping
    const cropWindow = new BrowserWindow({
      width: bounds.width,
      height: bounds.height,
      show: false,
      webPreferences: {
        nodeIntegration: true,
        contextIsolation: false,
      },
    });

    // Get screen dimensions for cropping calculations
    const targetDisplay = overlayDisplay || screen.getPrimaryDisplay();
    const screenSize = targetDisplay.workAreaSize;
    const displayScaleFactor = targetDisplay.scaleFactor;
    
    console.log('Overlay bounds:', bounds);
    console.log('Target display bounds:', targetDisplay.bounds);
    console.log('Target display work area:', screenSize);
    console.log('Display scale factor:', displayScaleFactor);
    
    // Calculate overlay position relative to the target display
    const relativeX = bounds.x - targetDisplay.bounds.x;
    const relativeY = bounds.y - targetDisplay.bounds.y;
    
    console.log('Overlay position relative to display:', relativeX, relativeY);
    
    // Create HTML content for cropping
    const cropHTML = `
      <!DOCTYPE html>
      <html>
      <head>
        <style>
          body { margin: 0; padding: 0; }
          canvas { display: block; }
        </style>
      </head>
      <body>
        <canvas id="cropCanvas" width="${bounds.width}" height="${bounds.height}"></canvas>
        <script>
          const canvas = document.getElementById('cropCanvas');
          const ctx = canvas.getContext('2d');
          const img = new Image();
          
          img.onload = () => {
            console.log('=== CROPPING DEBUG ===');
            console.log('Full screenshot size:', img.width, 'x', img.height);
            console.log('Screen work area:', ${screenSize.width}, 'x', ${screenSize.height});
            console.log('Overlay bounds:', ${bounds.x}, ${bounds.y}, ${bounds.width}, ${bounds.height});
            console.log('Overlay relative position:', ${relativeX}, ${relativeY});
            console.log('Display scale factor:', ${displayScaleFactor});
            
            // Calculate the scale factor between the screenshot and actual screen
            const screenScaleX = img.width / ${screenSize.width};
            const screenScaleY = img.height / ${screenSize.height};
            
            console.log('Calculated scale factors:', screenScaleX, screenScaleY);
            
            // Calculate the source coordinates and dimensions for cropping
            // Use relative position to the display
            const sourceX = ${relativeX} * screenScaleX;
            const sourceY = ${relativeY} * screenScaleY;
            const sourceWidth = ${bounds.width} * screenScaleX;
            const sourceHeight = ${bounds.height} * screenScaleY;
            
            console.log('Calculated crop area:', sourceX, sourceY, sourceWidth, sourceHeight);
            
            // Ensure we don't go outside the image bounds
            const clampedSourceX = Math.max(0, Math.min(sourceX, img.width));
            const clampedSourceY = Math.max(0, Math.min(sourceY, img.height));
            const clampedSourceWidth = Math.min(sourceWidth, img.width - clampedSourceX);
            const clampedSourceHeight = Math.min(sourceHeight, img.height - clampedSourceY);
            
            console.log('Clamped crop area:', clampedSourceX, clampedSourceY, clampedSourceWidth, clampedSourceHeight);
            console.log('Target canvas size:', ${bounds.width}, 'x', ${bounds.height});
            
            // Clear the canvas first
            ctx.clearRect(0, 0, ${bounds.width}, ${bounds.height});
            
            // Draw the cropped portion of the screenshot to the canvas
            ctx.drawImage(
              img,
              clampedSourceX, clampedSourceY, clampedSourceWidth, clampedSourceHeight,
              0, 0, ${bounds.width}, ${bounds.height}
            );
            
            // Convert the cropped canvas to data URL and send back to main process
            const croppedDataUrl = canvas.toDataURL('image/png');
            console.log('Final cropped image size:', ${bounds.width}, 'x', ${bounds.height});
            console.log('=== END CROPPING DEBUG ===');
            require('electron').ipcRenderer.send('cropped-screenshot', croppedDataUrl);
          };
          
          img.onerror = (e) => {
            console.error('Error loading image:', e);
            require('electron').ipcRenderer.send('cropped-screenshot', '');
          };
          
          img.src = '${fullScreenshot.toDataURL()}';
        </script>
      </body>
      </html>
    `;

    // Set up IPC listener for the cropped screenshot
    const handleCroppedScreenshot = (event: any, croppedDataUrl: string) => {
      if (!croppedDataUrl) {
        console.error('Failed to crop screenshot');
        cropWindow.close();
        ipcMain.removeListener('cropped-screenshot', handleCroppedScreenshot);
        return;
      }
      
      console.log('Received cropped screenshot, generating AI summary...');
      
      // Generate AI summary with the cropped screenshot (content underneath overlay)
      summarizeScreenshot(croppedDataUrl).then(summaryResult => {
        if (summaryResult.success) {
          console.log('AI Summary generated:', summaryResult.result);
          overlayWindow.webContents.send('new-summary', summaryResult.result);
          
          // Also send the summary to the main window
          const mainWindow = BrowserWindow.getAllWindows().find(window => 
            window !== overlayWindow && !window.isDestroyed() && window !== cropWindow
          );
          if (mainWindow) {
            mainWindow.webContents.send('overlay-summary', summaryResult.result);
          }
        } else {
          console.error('AI Summary failed:', summaryResult.error);
        }
        
        // Clean up
        cropWindow.close();
        ipcMain.removeListener('cropped-screenshot', handleCroppedScreenshot);
        console.log('Screenshot taken for overlay at:', new Date().toISOString());
      });
    };

    ipcMain.on('cropped-screenshot', handleCroppedScreenshot);
    
    // Load the HTML content
    cropWindow.loadURL(`data:text/html;charset=utf-8,${encodeURIComponent(cropHTML)}`);
    
  } catch (error) {
    console.error('Error taking screenshot for overlay:', error);
  }
};

// Summarize screenshot function
const summarizeScreenshot = async (imageData: string): Promise<{success: boolean; result?: string; error?: string}> => {
  try {
    if (!process.env.OPENAI_API_KEY) {
      throw new Error('OpenAI API key not found. Please add OPENAI_API_KEY to your .env file.');
    }

    // Convert image data URL to base64 (remove data:image/...;base64, prefix)
    const base64Image = imageData.split(',')[1];
    const mimeType = imageData.split(';')[0].split(':')[1];

    const completion = await openai.chat.completions.create({
      model: "gpt-4o",
      messages: [
        {
          role: "user",
          content: [
                        {
                          type: "text",
                          text: "Analyze this screenshot and create a concise bullet point summary focusing primarily on the text content and words visible. Extract and summarize any readable text, labels, titles, or written content. Format as bullet points and keep it brief (3-5 bullet points max). Prioritize textual information over visual elements."
                        },
            {
              type: "image_url",
              image_url: {
                url: `data:${mimeType};base64,${base64Image}`
              }
            }
          ]
        }
      ],
      max_tokens: 150,
      temperature: 0.3,
    });

    return {
      success: true,
      result: completion.choices[0]?.message?.content || "No summary generated"
    };
  } catch (error) {
    console.error('Screenshot summarization error:', error);
    return {
      success: false,
      error: error instanceof Error ? error.message : 'Failed to summarize screenshot'
    };
  }
};

// IPC handlers for clipboard operations
ipcMain.handle('clipboard:write-text', (event, text: string) => {
  clipboard.writeText(text);
  return true;
});

ipcMain.handle('clipboard:read-text', () => {
  return clipboard.readText();
});

ipcMain.handle('clipboard:save-item', (event, text: string, items: ClipboardItem[]) => {
  // Update the main process array with the current items from renderer
  savedClipboardItems = items || savedClipboardItems;
  
  // Check if item already exists to avoid duplicates
  const existingItem = savedClipboardItems.find(item => item.text === text);
  if (existingItem) {
    // Return the existing item with a flag indicating it's a duplicate
    return { items: savedClipboardItems, savedItem: { ...existingItem, isDuplicate: true } };
  }

  const newItem: ClipboardItem = {
    id: randomUUID(),
    text,
    timestamp: Date.now(),
  };
  
  // Add to beginning of array (most recent first)
  savedClipboardItems.unshift(newItem);
  
  // Limit to 50 items to prevent memory issues
  if (savedClipboardItems.length > 50) {
    savedClipboardItems = savedClipboardItems.slice(0, 50);
  }
  
  return { items: savedClipboardItems, savedItem: newItem };
});

ipcMain.handle('clipboard:get-items', () => {
  return savedClipboardItems;
});

ipcMain.handle('clipboard:delete-item', (event, id: string, items: ClipboardItem[]) => {
  // Update the main process array with the current items from renderer
  savedClipboardItems = items || savedClipboardItems;
  savedClipboardItems = savedClipboardItems.filter(item => item.id !== id);
  return savedClipboardItems;
});

ipcMain.handle('clipboard:clear-all', () => {
  savedClipboardItems = [];
  return savedClipboardItems;
});

// Images generation with Gemini
ipcMain.handle('images:generate', async (event, prompt: string, imageData: string) => {
  try {
    const apiKey = process.env.GEMINI_API_KEY;
    
    if (!apiKey) {
      return {
        success: false,
        error: 'Gemini API key not configured. Please add GEMINI_API_KEY to your .env file.'
      };
    }

    // Convert image data URL to base64 (remove data:image/...;base64, prefix)
    const base64Image = imageData.split(',')[1];
    const mimeType = imageData.split(';')[0].split(':')[1];
    
    // Build the parts array - always include text, optionally include image
    const parts: any[] = [{ text: prompt }];
    
    if (base64Image && mimeType) {
      parts.push({
        inlineData: {
          mimeType: mimeType,
          data: base64Image
        }
      });
    }

    const response = await fetch("https://generativelanguage.googleapis.com/v1beta/models/gemini-2.5-flash-image-preview:generateContent", {
      method: "POST",
      headers: {
        "Content-Type": "application/json",
        "x-goog-api-key": apiKey,
      },
      body: JSON.stringify({
        contents: [
          {
            parts: parts
          }
        ]
      })
    });

    const data = await response.json();
    
    if (!response.ok) {
      return {
        success: false,
        error: `API call failed: ${JSON.stringify(data)}`
      };
    }

    // Extract base64 image data if present
    let extractedImageData = null;
    
    // First check: direct data field (matches curl command expectation)
    if (data.data) {
      extractedImageData = data.data;
    }
    // Second check: candidates response structure
    else if (data.candidates?.[0]?.content?.parts) {
      for (const part of data.candidates[0].content.parts) {
        if (part.inlineData?.data) {
          extractedImageData = part.inlineData.data;
          break;
        }
        if (part.inline_data?.data) {
          extractedImageData = part.inline_data.data;
          break;
        }
      }
    }

    if (extractedImageData) {
      const generatedImageData = `data:image/png;base64,${extractedImageData}`;
      return {
        success: true,
        type: 'image',
        result: generatedImageData
      };
    } else {
      // Check for text response (fallback for analysis)
      const candidate = data.candidates?.[0];
      const generatedText = candidate?.content?.parts?.[0]?.text || "No response generated";
      return {
        success: true,
        type: 'text',
        result: generatedText
      };
    }
    
  } catch (error) {
    console.error('Gemini API error:', error);
    return {
      success: false,
      error: error instanceof Error ? error.message : 'Unknown error occurred'
    };
  }
});

// Grammar checking with OpenAI
ipcMain.handle('grammar:check', async (event, text: string) => {
  try {
    if (!process.env.OPENAI_API_KEY) {
      throw new Error('OpenAI API key not found. Please add OPENAI_API_KEY to your .env file.');
    }

    const completion = await openai.chat.completions.create({
      model: "gpt-3.5-turbo",
      messages: [
        {
          role: "user",
          content: `Check the grammar of this sentence and specifically look for:
1. Words that should be written as one word or two words (like "everyday" vs "every day", "into" vs "in to", "cannot" vs "can not", "maybe" vs "may be", etc.)
2. Words that should be hyphenated or not hyphenated (like "well-known" vs "well known", "twenty-one" vs "twenty one", "self-aware" vs "self aware", "up-to-date" vs "up to date", compound adjectives, etc.)

For each correction you suggest, please explain why the correction is needed and provide the reasoning behind the grammar rule.

Text to check: "${text}"`
        }
      ],
      max_tokens: 500,
      temperature: 0.3,
    });

    return {
      success: true,
      result: completion.choices[0]?.message?.content || "Sorry, I couldn't analyze your text right now. Please try again."
    };
  } catch (error) {
    console.error('Grammar check error:', error);
    return {
      success: false,
      error: error instanceof Error ? error.message : 'Unknown error occurred'
    };
  }
});

// Links management handlers
ipcMain.handle('links:save-item', (event, name: string, url: string, items: LinkItem[]) => {
  // Update the main process array with the current items from renderer
  savedLinkItems = items || savedLinkItems;
  
  let normalizedUrl = url.trim();
  
  if (!normalizedUrl || normalizedUrl.length < 3) {
    return {
      success: false,
      error: 'Please enter a valid URL.'
    };
  }
  
  let hostnameToValidate = normalizedUrl;
  if (normalizedUrl.startsWith('http://')) {
    hostnameToValidate = normalizedUrl.substring(7);
  } else if (normalizedUrl.startsWith('https://')) {
    hostnameToValidate = normalizedUrl.substring(8);
  }
  
  hostnameToValidate = hostnameToValidate.split('/')[0].split(':')[0];
  
  const isValidDomain = (hostname: string): boolean => {
    if (hostname === 'localhost') {
      return true;
    }
    
    const ipRegex = /^(\d{1,3}\.){3}\d{1,3}$/;
    if (ipRegex.test(hostname)) {
      return true;
    }
    
    if (!hostname.includes('.')) {
      return false;
    }
    
    const domainRegex = /^[a-zA-Z0-9]([a-zA-Z0-9-]*[a-zA-Z0-9])?(\.[a-zA-Z0-9]([a-zA-Z0-9-]*[a-zA-Z0-9])?)*$/;
    if (!domainRegex.test(hostname)) {
      return false;
    }
    
    const parts = hostname.split('.');
    const tld = parts[parts.length - 1];
    if (tld.length < 2) {
      return false;
    }
    
    return true;
  };
  
  if (!isValidDomain(hostnameToValidate)) {
    return {
      success: false,
      error: 'Invalid domain name".'
    };
  }
  
  if (!normalizedUrl.startsWith('http://') && !normalizedUrl.startsWith('https://')) {
    normalizedUrl = 'https://' + normalizedUrl;
  }
  
  try {
    const urlObj = new URL(normalizedUrl);
    normalizedUrl = urlObj.toString();
  } catch (error) {
    return {
      success: false,
      error: 'Invalid URL format.'
    };
  }
  
  // Check if link already exists to avoid duplicates
  const existingItem = savedLinkItems.find(item => item.url === normalizedUrl);
  if (existingItem) {
    return { items: savedLinkItems, savedItem: { ...existingItem, isDuplicate: true } };
  }

  const newItem: LinkItem = {
    id: randomUUID(),
    name,
    url: normalizedUrl,
    timestamp: Date.now(),
  };
  
  // Add to beginning of array (most recent first)
  savedLinkItems.unshift(newItem);
  
  // Limit to 50 items to prevent memory issues
  if (savedLinkItems.length > 50) {
    savedLinkItems = savedLinkItems.slice(0, 50);
  }
  
  return { items: savedLinkItems, savedItem: newItem };
});

ipcMain.handle('links:get-items', () => {
  return savedLinkItems;
});

ipcMain.handle('links:delete-item', (event, id: string, items: LinkItem[]) => {
  // Update the main process array with the current items from renderer
  savedLinkItems = items || savedLinkItems;
  savedLinkItems = savedLinkItems.filter(item => item.id !== id);
  return savedLinkItems;
});

ipcMain.handle('links:clear-all', () => {
  savedLinkItems = [];
  return savedLinkItems;
});

ipcMain.handle('links:open-link', async (event, url: string) => {
  try {
    await shell.openExternal(url);
    return { success: true };
  } catch (error) {
    console.error('Failed to open link:', error);
    return { 
      success: false, 
      error: error instanceof Error ? error.message : 'Failed to open link'
    };
  }
});

// Tasks management handlers
ipcMain.handle('tasks:save-item', (event, text: string, items: TaskItem[]) => {
  // Update the main process array with the current items from renderer
  savedTaskItems = items || savedTaskItems;
  
  const newItem: TaskItem = {
    id: randomUUID(),
    text,
    completed: false,
    timestamp: Date.now(),
  };
  
  // Add to beginning of array (most recent first)
  savedTaskItems.unshift(newItem);
  
  // Limit to 100 items to prevent memory issues
  if (savedTaskItems.length > 100) {
    savedTaskItems = savedTaskItems.slice(0, 100);
  }
  
  return { items: savedTaskItems, savedItem: newItem };
});

ipcMain.handle('tasks:get-items', () => {
  return savedTaskItems;
});

ipcMain.handle('tasks:update-item', (event, id: string, updates: Partial<TaskItem>, items: TaskItem[]) => {
  // Update the main process array with the current items from renderer
  savedTaskItems = items || savedTaskItems;
  
  const itemIndex = savedTaskItems.findIndex(item => item.id === id);
  if (itemIndex !== -1) {
    savedTaskItems[itemIndex] = { ...savedTaskItems[itemIndex], ...updates };
  }
  
  return savedTaskItems;
});

ipcMain.handle('tasks:delete-item', (event, id: string, items: TaskItem[]) => {
  // Update the main process array with the current items from renderer
  savedTaskItems = items || savedTaskItems;
  savedTaskItems = savedTaskItems.filter(item => item.id !== id);
  return savedTaskItems;
});

ipcMain.handle('tasks:clear-all', () => {
  savedTaskItems = [];
  return savedTaskItems;
});

// Window opacity handler
ipcMain.handle('window:set-opacity', (event, opacity: number) => {
  try {
    const window = BrowserWindow.fromWebContents(event.sender);
    if (window) {
      // Ensure opacity is within valid range (0.1 to 1.0)
      const normalizedOpacity = Math.max(0.1, Math.min(1.0, opacity / 100));
      window.setOpacity(normalizedOpacity);
      return { success: true };
    }
    return { success: false, error: 'Window not found' };
  } catch (error) {
    console.error('Failed to set opacity:', error);
    return { 
      success: false, 
      error: error instanceof Error ? error.message : 'Failed to set opacity'
    };
  }
});

// Chat window handlers
ipcMain.handle('chat:open-window', (event, initialMessage?: string) => {
  createChatWindow(initialMessage);
  return { success: true };
});

ipcMain.handle('chat:send-message', async (event, message: string, conversationHistory: any[]) => {
  try {
    if (!process.env.OPENAI_API_KEY) {
      throw new Error('OpenAI API key not found. Please add OPENAI_API_KEY to your .env file.');
    }

    // Convert conversation history to OpenAI format
    const messages = [
      {
        role: "system" as const,
        content: "You are a helpful AI assistant. Provide clear, concise, and helpful responses. Be friendly and conversational while being informative."
      },
      ...conversationHistory
        .filter(msg => msg.role === 'user' || msg.role === 'assistant')
        .slice(-10) // Keep only last 10 messages for context
        .map(msg => ({
          role: msg.role as 'user' | 'assistant',
          content: msg.content
        }))
    ];

    const completion = await openai.chat.completions.create({
      model: "gpt-3.5-turbo",
      messages: messages,
      max_tokens: 1000,
      temperature: 0.7,
    });

    return {
      success: true,
      result: completion.choices[0]?.message?.content || "Sorry, I couldn't generate a response right now. Please try again."
    };
  } catch (error) {
    console.error('Chat error:', error);
    return {
      success: false,
      error: error instanceof Error ? error.message : 'Unknown error occurred'
    };
  }
});

// Chat window control handlers
ipcMain.handle('chat-window:close', (event) => {
  const window = BrowserWindow.fromWebContents(event.sender);
  if (window) {
    window.close();
  }
});

ipcMain.handle('chat-window:minimize', (event) => {
  const window = BrowserWindow.fromWebContents(event.sender);
  if (window) {
    window.minimize();
  }
});

ipcMain.handle('chat-window:maximize', (event) => {
  const window = BrowserWindow.fromWebContents(event.sender);
  if (window) {
    if (window.isMaximized()) {
      window.unmaximize();
    } else {
      window.maximize();
    }
  }
});

<<<<<<< HEAD
// Overlay window handlers
ipcMain.handle('overlay:create', () => {
  createOverlayWindow();
  return { success: true };
});

ipcMain.handle('overlay:close', (event) => {
  const window = BrowserWindow.fromWebContents(event.sender);
  if (window) {
    window.close();
  }
});

ipcMain.handle('overlay:stop-interval', () => {
  stopScreenshotInterval();
  return { success: true };
});

ipcMain.handle('overlay:close-window', () => {
  if (overlayWindow && !overlayWindow.isDestroyed()) {
    overlayWindow.close();
  }
  return { success: true };
});

// Handle cropped screenshot from crop window
ipcMain.on('cropped-screenshot', (event, croppedDataUrl: string) => {
  // This will be handled by the takeScreenshotForOverlay function
  // The event is already set up there with ipcMain.on
});

// Screenshot capture functionality
ipcMain.handle('screenshot:capture', async () => {
  try {
    // Get all available sources
    const sources = await desktopCapturer.getSources({
      types: ['screen'],
      thumbnailSize: { width: 1920, height: 1080 }
    });

    if (sources.length === 0) {
      return {
        success: false,
        error: 'No screen sources available'
      };
    }

    // Use the primary display source
    const primarySource = sources[0];
    
    return {
      success: true,
      dataUrl: primarySource.thumbnail.toDataURL()
    };
  } catch (error) {
    console.error('Screenshot capture error:', error);
    return {
      success: false,
      error: error instanceof Error ? error.message : 'Failed to capture screenshot'
    };
  }
});

// AI summarization of screenshots
ipcMain.handle('screenshot:summarize', async (event, imageData: string) => {
  try {
    if (!process.env.OPENAI_API_KEY) {
      throw new Error('OpenAI API key not found. Please add OPENAI_API_KEY to your .env file.');
    }

    // Convert image data URL to base64 (remove data:image/...;base64, prefix)
    const base64Image = imageData.split(',')[1];
    const mimeType = imageData.split(';')[0].split(':')[1];

    const completion = await openai.chat.completions.create({
      model: "gpt-4o",
      messages: [
        {
          role: "user",
          content: [
            {
              type: "text",
              text: "Please analyze this screenshot and provide a detailed summary of its contents. Include any text, UI elements, layout, and overall purpose or context you can identify."
            },
            {
              type: "image_url",
              image_url: {
                url: `data:${mimeType};base64,${base64Image}`
              }
            }
          ]
        }
      ],
      max_tokens: 1000,
      temperature: 0.3,
    });

    return {
      success: true,
      result: completion.choices[0]?.message?.content || "No summary generated"
    };
  } catch (error) {
    console.error('Screenshot summarization error:', error);
    return {
      success: false,
      error: error instanceof Error ? error.message : 'Failed to summarize screenshot'
=======
// App reset handler
ipcMain.handle('app:clear-reset', () => {
  try {
    // Clear all stored data
    savedClipboardItems = [];
    savedLinkItems = [];
    savedTaskItems = [];
    
    return { success: true };
  } catch (error) {
    console.error('Failed to reset app data:', error);
    return { 
      success: false, 
      error: error instanceof Error ? error.message : 'Failed to reset app data'
>>>>>>> 47f07500
    };
  }
});

// In this file you can include the rest of your app's specific main process
// code. You can also put them in separate files and import them here.<|MERGE_RESOLUTION|>--- conflicted
+++ resolved
@@ -969,7 +969,24 @@
   }
 });
 
-<<<<<<< HEAD
+// App reset handler
+ipcMain.handle('app:clear-reset', () => {
+  try {
+    // Clear all stored data
+    savedClipboardItems = [];
+    savedLinkItems = [];
+    savedTaskItems = [];
+    
+    return { success: true };
+  } catch (error) {
+    console.error('Failed to reset app data:', error);
+    return { 
+      success: false, 
+      error: error instanceof Error ? error.message : 'Failed to reset app data'
+    };
+  }
+});
+
 // Overlay window handlers
 ipcMain.handle('overlay:create', () => {
   createOverlayWindow();
@@ -1076,22 +1093,6 @@
     return {
       success: false,
       error: error instanceof Error ? error.message : 'Failed to summarize screenshot'
-=======
-// App reset handler
-ipcMain.handle('app:clear-reset', () => {
-  try {
-    // Clear all stored data
-    savedClipboardItems = [];
-    savedLinkItems = [];
-    savedTaskItems = [];
-    
-    return { success: true };
-  } catch (error) {
-    console.error('Failed to reset app data:', error);
-    return { 
-      success: false, 
-      error: error instanceof Error ? error.message : 'Failed to reset app data'
->>>>>>> 47f07500
     };
   }
 });
