/**
 * Extended Clipboard Manager - Renderer Process
 * Manages clipboard items with save, copy, and delete functionality
 */

import './index.css';

// Type definitions for the exposed API
interface ClipboardItem {
  id: string;
  text: string;
  timestamp: number;
}

<<<<<<< HEAD
=======
interface LinkItem {
  id: string;
  name: string;
  url: string;
  timestamp: number;
}

>>>>>>> 93293e34
interface ElectronAPI {
  clipboard: {
    writeText: (text: string) => Promise<boolean>;
    readText: () => Promise<string>;
    saveClipboardItem: (text: string, items: ClipboardItem[]) => Promise<{items: ClipboardItem[], savedItem: ClipboardItem}>;
    getSavedItems: () => Promise<ClipboardItem[]>;
    deleteItem: (id: string, items: ClipboardItem[]) => Promise<ClipboardItem[]>;
    clearAll: () => Promise<ClipboardItem[]>;
  };
<<<<<<< HEAD
=======
  grammar: {
    checkGrammar: (text: string) => Promise<{success: boolean; result?: string; error?: string}>;
  };
  links: {
    saveLink: (name: string, url: string, items: LinkItem[]) => Promise<{items: LinkItem[], savedItem: LinkItem} | {success: false, error: string}>;
    getSavedLinks: () => Promise<LinkItem[]>;
    deleteLink: (id: string, items: LinkItem[]) => Promise<LinkItem[]>;
    clearAllLinks: () => Promise<LinkItem[]>;
    openLink: (url: string) => Promise<{success: boolean; error?: string}>;
  };
>>>>>>> 93293e34
}

declare global {
  interface Window {
    electronAPI: ElectronAPI;
  }
}

class ClipboardManager {
  private items: ClipboardItem[] = [];
  private itemsContainer: HTMLElement;
  private itemsCount: HTMLElement;
  private clipboardInput: HTMLTextAreaElement;

  constructor() {
    this.itemsContainer = document.getElementById('clipboard-items')!;
    this.itemsCount = document.getElementById('items-count')!;
    this.clipboardInput = document.getElementById('clipboard-input') as HTMLTextAreaElement;
    
    this.init();
  }

  private async init() {
    this.setupEventListeners();
    await this.loadSavedItems();
    this.setupKeyboardShortcuts();
<<<<<<< HEAD
=======
    this.loadTabPreferences();
>>>>>>> 93293e34
  }

  private saveToLocalStorage() {
    try {
      localStorage.setItem('clipboardItems', JSON.stringify(this.items));
    } catch (error) {
      console.error('Failed to save to localStorage:', error);
    }
  }

  private loadFromLocalStorage(): ClipboardItem[] {
    try {
      const stored = localStorage.getItem('clipboardItems');
      return stored ? JSON.parse(stored) : [];
    } catch (error) {
      console.error('Failed to load from localStorage:', error);
      return [];
    }
  }

  private setupEventListeners() {
<<<<<<< HEAD
    // Clear all button
=======
    // Settings button - navigates to settings page
    document.getElementById('settings-btn')?.addEventListener('click', () => {
      this.navigateToSettings();
    });

    // Back to app button - navigates back to main app
    document.getElementById('back-to-app')?.addEventListener('click', () => {
      this.navigateToMainApp();
    });

    // Clear all button (now in settings page)
>>>>>>> 93293e34
    document.getElementById('clear-all')?.addEventListener('click', async () => {
      if (confirm('Clear all saved clipboard items?')) {
        this.items = await window.electronAPI.clipboard.clearAll();
        this.saveToLocalStorage();
        this.renderItems();
      }
    });

<<<<<<< HEAD
=======
    // Clear all links button
    document.getElementById('clear-all-links')?.addEventListener('click', async () => {
      if (confirm('Clear all saved links?')) {
        try {
          await window.electronAPI.links.clearAllLinks();
          // Find the links manager instance and update it
          const linksEvent = new CustomEvent('clearAllLinks');
          document.dispatchEvent(linksEvent);
          this.showMessage('All links cleared successfully', 'success');
        } catch (error) {
          console.error('Failed to clear links:', error);
          this.showMessage('Failed to clear links', 'error');
        }
      }
    });

    // Tab visibility toggles
    document.getElementById('clipboard-tab-toggle')?.addEventListener('change', (e) => {
      const toggle = e.target as HTMLInputElement;
      const isEnabled = toggle.checked;
      
      if (!isEnabled && !this.canDisableTab('clipboard')) {
        // Prevent disabling if it's the last tab
        toggle.checked = true;
        this.showMessage('At least one tab must remain enabled', 'warning');
        return;
      }
      
      this.toggleTabVisibility('clipboard', isEnabled);
      this.saveTabPreferences();
      setTimeout(() => this.ensureActiveTab(), 50);
    });

    document.getElementById('grammar-tab-toggle')?.addEventListener('change', (e) => {
      const toggle = e.target as HTMLInputElement;
      const isEnabled = toggle.checked;
      
      if (!isEnabled && !this.canDisableTab('grammar')) {
        // Prevent disabling if it's the last tab
        toggle.checked = true;
        this.showMessage('At least one tab must remain enabled', 'warning');
        return;
      }
      
      this.toggleTabVisibility('grammar', isEnabled);
      this.saveTabPreferences();
      setTimeout(() => this.ensureActiveTab(), 50);
    });

    document.getElementById('links-tab-toggle')?.addEventListener('change', (e) => {
      const toggle = e.target as HTMLInputElement;
      const isEnabled = toggle.checked;
      
      if (!isEnabled && !this.canDisableTab('links')) {
        // Prevent disabling if it's the last tab
        toggle.checked = true;
        this.showMessage('At least one tab must remain enabled', 'warning');
        return;
      }
      
      this.toggleTabVisibility('links', isEnabled);
      this.saveTabPreferences();
      setTimeout(() => this.ensureActiveTab(), 50);
    });

>>>>>>> 93293e34
    // Save input button
    document.getElementById('save-input')?.addEventListener('click', async () => {
      const text = this.clipboardInput.value.trim();
      if (text) {
        await this.saveItem(text);
        this.clipboardInput.value = '';
      }
    });

    // Auto-save when pasting into input
    this.clipboardInput.addEventListener('paste', async (e) => {
      // Wait for paste to complete
      setTimeout(async () => {
        const text = this.clipboardInput.value.trim();
        if (text) {
          await this.saveItem(text);
        }
      }, 100);
    });

    // Enter key to save (Ctrl/Cmd + Enter for new line)
    this.clipboardInput.addEventListener('keydown', async (e) => {
      if (e.key === 'Enter' && !e.ctrlKey && !e.metaKey) {
        e.preventDefault();
        const text = this.clipboardInput.value.trim();
        if (text) {
          await this.saveItem(text);
          this.clipboardInput.value = '';
        }
      }
    });
  }

  private setupKeyboardShortcuts() {
    document.addEventListener('keydown', async (e) => {
      // Cmd/Ctrl + Shift + C to clear all
      if ((e.metaKey || e.ctrlKey) && e.shiftKey && e.key === 'C') {
        e.preventDefault();
        if (confirm('Clear all saved clipboard items?')) {
          this.items = await window.electronAPI.clipboard.clearAll();
          this.saveToLocalStorage();
          this.renderItems();
        }
      }
    });
  }

  private async saveItem(text: string) {
    try {
      const result = await window.electronAPI.clipboard.saveClipboardItem(text, this.items);
      
      this.items = result.items;
      this.saveToLocalStorage();
      this.renderItems();
      
      // Show feedback message based on whether it was a duplicate
      if (result.savedItem && (result.savedItem as any).isDuplicate) {
        this.showMessage('Item already exists in clipboard history', 'warning');
        // Highlight the existing item
        this.highlightExistingItem(result.savedItem.id);
      } else {
        this.showMessage('Item saved to clipboard history', 'success');
      }
    } catch (error) {
      console.error('Failed to save clipboard item:', error);
      this.showMessage('Failed to save clipboard item', 'error');
    }
  }

  private async loadSavedItems() {
    try {
      // First try to load from localStorage
      const localItems = this.loadFromLocalStorage();
      if (localItems.length > 0) {
        this.items = localItems;
      } else {
        // Fallback to main process if localStorage is empty
        this.items = await window.electronAPI.clipboard.getSavedItems();
      }
      this.renderItems();
    } catch (error) {
      console.error('Failed to load clipboard items:', error);
    }
  }

  private renderItems() {
    this.itemsCount.textContent = this.items.length.toString();
    
    if (this.items.length === 0) {
      this.itemsContainer.innerHTML = '<div class="no-items">No saved clipboard items</div>';
      return;
    }

    this.itemsContainer.innerHTML = this.items
      .map(item => this.renderItem(item))
      .join('');

    // Add event listeners to newly created buttons
    this.itemsContainer.querySelectorAll('.copy-btn').forEach(btn => {
      btn.addEventListener('click', async (e) => {
        const id = (e.target as HTMLElement).dataset.id!;
        const item = this.items.find(i => i.id === id);
        if (item) {
          await window.electronAPI.clipboard.writeText(item.text);
          this.showFeedback(e.target as HTMLElement, 'Copied!');
        }
      });
    });

    this.itemsContainer.querySelectorAll('.delete-btn').forEach(btn => {
      btn.addEventListener('click', async (e) => {
        const id = (e.target as HTMLElement).dataset.id!;
        this.items = await window.electronAPI.clipboard.deleteItem(id, this.items);
        this.saveToLocalStorage();
        this.renderItems();
      });
    });
<<<<<<< HEAD

    // Add drag and drop event listeners
    this.setupDragAndDrop();
=======
>>>>>>> 93293e34
  }

  private renderItem(item: ClipboardItem): string {
    const preview = item.text.length > 100 ? item.text.substring(0, 100) + '...' : item.text;
    const timeAgo = this.formatTimeAgo(item.timestamp);
    
    return `
<<<<<<< HEAD
      <div class="clipboard-item" data-id="${item.id}" draggable="true">
        <div class="drag-handle" title="Drag to reorder">⋮⋮</div>
=======
      <div class="clipboard-item" data-id="${item.id}">
>>>>>>> 93293e34
        <div class="item-content">
          <div class="item-text" title="${this.escapeHtml(item.text)}">${this.escapeHtml(preview)}</div>
          <div class="item-meta">${timeAgo}</div>
        </div>
        <div class="item-actions">
          <button class="copy-btn btn btn-small btn-primary" data-id="${item.id}" title="Copy to clipboard">Copy</button>
          <button class="delete-btn btn btn-small btn-danger" data-id="${item.id}" title="Delete item">×</button>
        </div>
      </div>
    `;
  }

  private formatTimeAgo(timestamp: number): string {
    const now = Date.now();
    const diff = now - timestamp;
    
    const minutes = Math.floor(diff / 60000);
    const hours = Math.floor(diff / 3600000);
    const days = Math.floor(diff / 86400000);
    
    if (days > 0) return `${days}d ago`;
    if (hours > 0) return `${hours}h ago`;
    if (minutes > 0) return `${minutes}m ago`;
    return 'Just now';
  }

  private escapeHtml(text: string): string {
    const div = document.createElement('div');
    div.textContent = text;
    return div.innerHTML;
  }

  private showFeedback(element: HTMLElement, message: string) {
    const originalText = element.textContent;
    element.textContent = message;
    element.classList.add('feedback');
    
    setTimeout(() => {
      element.textContent = originalText;
      element.classList.remove('feedback');
    }, 1000);
  }

<<<<<<< HEAD
  private setupDragAndDrop() {
    let draggedElement: HTMLElement | null = null;
    let draggedIndex: number = -1;

    this.itemsContainer.querySelectorAll('.clipboard-item').forEach((item, index) => {
      const element = item as HTMLElement;
      
      element.addEventListener('dragstart', (e) => {
        draggedElement = element;
        draggedIndex = index;
        element.classList.add('dragging');
        
        // Set drag effect
        if (e.dataTransfer) {
          e.dataTransfer.effectAllowed = 'move';
          e.dataTransfer.setData('text/html', element.outerHTML);
        }
      });

      element.addEventListener('dragend', () => {
        element.classList.remove('dragging');
        draggedElement = null;
        draggedIndex = -1;
        
        // Remove all drop indicators
        this.itemsContainer.querySelectorAll('.clipboard-item').forEach(item => {
          item.classList.remove('drag-over-top', 'drag-over-bottom');
        });
      });

      element.addEventListener('dragover', (e) => {
        e.preventDefault();
        if (draggedElement && draggedElement !== element) {
          const rect = element.getBoundingClientRect();
          const midY = rect.top + rect.height / 2;
          
          // Remove previous indicators from all items
          this.itemsContainer.querySelectorAll('.clipboard-item').forEach(item => {
            item.classList.remove('drag-over-top', 'drag-over-bottom');
          });
          
          const threshold = rect.height * 0.3; // 30% of item height as threshold
          if (e.clientY < midY - threshold) {
            element.classList.add('drag-over-top');
          } else if (e.clientY > midY + threshold) {
            element.classList.add('drag-over-bottom');
          } else {
            // In the middle zone, choose based on which half we're closer to
            if (e.clientY < midY) {
              element.classList.add('drag-over-top');
            } else {
              element.classList.add('drag-over-bottom');
            }
          }
        }
      });

      element.addEventListener('dragleave', (e) => {
        // Only remove indicators if we're actually leaving the element
        const rect = element.getBoundingClientRect();
        if (e.clientX < rect.left || e.clientX > rect.right || 
            e.clientY < rect.top || e.clientY > rect.bottom) {
          element.classList.remove('drag-over-top', 'drag-over-bottom');
        }
      });

      element.addEventListener('drop', (e) => {
        e.preventDefault();
        if (draggedElement && draggedElement !== element && draggedIndex !== -1) {
          const rect = element.getBoundingClientRect();
          const midY = rect.top + rect.height / 2;
          const dropIndex = index;
          let newIndex = dropIndex;
          
          const threshold = rect.height * 0.3;
          if (e.clientY < midY - threshold || (e.clientY < midY && e.clientY >= midY - threshold)) {
            newIndex = dropIndex;
          } else {
            newIndex = dropIndex + 1;
          }
          
          // Adjust for the dragged item's current position
          if (draggedIndex < newIndex) {
            newIndex--;
          }
          
          // Only reorder if the position actually changed
          if (draggedIndex !== newIndex) {
            this.reorderItems(draggedIndex, newIndex);
          }
        }
        
        // Clean up all indicators
        this.itemsContainer.querySelectorAll('.clipboard-item').forEach(item => {
          item.classList.remove('drag-over-top', 'drag-over-bottom');
        });
      });
    });
  }

  private reorderItems(fromIndex: number, toIndex: number) {
    if (fromIndex === toIndex) return;
    
    // Create a new array with the item moved
    const newItems = [...this.items];
    const [movedItem] = newItems.splice(fromIndex, 1);
    newItems.splice(toIndex, 0, movedItem);
    
    // Update the items array
    this.items = newItems;
    
    // Save to localStorage and re-render
    this.saveToLocalStorage();
    this.renderItems();
=======
  private highlightExistingItem(itemId: string) {
    // Find the item element and add highlight
    const itemElement = document.querySelector(`[data-id="${itemId}"]`);
    if (itemElement) {
      itemElement.classList.add('highlight-existing');
      
      // Remove highlight after animation completes
      setTimeout(() => {
        itemElement.classList.remove('highlight-existing');
      }, 2000);
    }
  }

  private showMessage(message: string, type: 'success' | 'warning' | 'error') {
    // Remove any existing message
    const existingMessage = document.querySelector('.toast-message');
    if (existingMessage) {
      existingMessage.remove();
    }

    // Create toast message
    const toast = document.createElement('div');
    toast.className = `toast-message toast-${type}`;
    toast.textContent = message;

    // Add to container (find the currently visible container)
    const container = document.querySelector('.overlay-container:not([style*="display: none"])');
    if (container) {
      container.appendChild(toast);

      // Auto-remove after 3 seconds
      setTimeout(() => {
        if (toast.parentNode) {
          toast.classList.add('fade-out');
          setTimeout(() => {
            toast.remove();
          }, 300);
        }
      }, 3000);
    }
  }

  private navigateToSettings() {
    const mainApp = document.getElementById('main-app');
    const settingsPage = document.getElementById('settings-page');
    
    if (mainApp && settingsPage) {
      mainApp.style.display = 'none';
      settingsPage.style.display = 'flex';
    }
  }

  private navigateToMainApp() {
    const mainApp = document.getElementById('main-app');
    const settingsPage = document.getElementById('settings-page');
    
    if (mainApp && settingsPage) {
      settingsPage.style.display = 'none';
      mainApp.style.display = 'flex';
    }
  }

  private toggleTabVisibility(tabName: string, isVisible: boolean) {
    const tabButton = document.querySelector(`[data-tab="${tabName}"]`) as HTMLElement;
    const tabContent = document.getElementById(`${tabName}-tab`) as HTMLElement;
    
    if (tabButton && tabContent) {
      if (isVisible) {
        tabButton.style.display = 'block';
      } else {
        tabButton.style.display = 'none';
        tabContent.classList.remove('active');
        
        // If this was the active tab, switch to the first visible tab
        if (tabButton.classList.contains('active')) {
          tabButton.classList.remove('active');
          const firstVisibleTab = document.querySelector('.tab-btn:not([style*="display: none"])') as HTMLElement;
          if (firstVisibleTab) {
            firstVisibleTab.click();
          }
        }
      }
    }
  }

  private saveTabPreferences() {
    const clipboardEnabled = (document.getElementById('clipboard-tab-toggle') as HTMLInputElement)?.checked ?? true;
    const grammarEnabled = (document.getElementById('grammar-tab-toggle') as HTMLInputElement)?.checked ?? true;
    const linksEnabled = (document.getElementById('links-tab-toggle') as HTMLInputElement)?.checked ?? true;
    
    const preferences = {
      clipboardTab: clipboardEnabled,
      grammarTab: grammarEnabled,
      linksTab: linksEnabled
    };
    
    try {
      localStorage.setItem('tabPreferences', JSON.stringify(preferences));
    } catch (error) {
      console.error('Failed to save tab preferences:', error);
    }
  }

  private loadTabPreferences() {
    try {
      const stored = localStorage.getItem('tabPreferences');
      const preferences = stored ? JSON.parse(stored) : { clipboardTab: true, grammarTab: true, linksTab: true };
      
      // Update toggle states
      const clipboardToggle = document.getElementById('clipboard-tab-toggle') as HTMLInputElement;
      const grammarToggle = document.getElementById('grammar-tab-toggle') as HTMLInputElement;
      const linksToggle = document.getElementById('links-tab-toggle') as HTMLInputElement;
      
      if (clipboardToggle) {
        clipboardToggle.checked = preferences.clipboardTab;
        this.toggleTabVisibility('clipboard', preferences.clipboardTab);
      }
      
      if (grammarToggle) {
        grammarToggle.checked = preferences.grammarTab;
        this.toggleTabVisibility('grammar', preferences.grammarTab);
      }
      
      if (linksToggle) {
        linksToggle.checked = preferences.linksTab ?? true;
        this.toggleTabVisibility('links', preferences.linksTab ?? true);
      }
      
      // Ensure at least one tab is visible and active (with a small delay to ensure DOM is ready)
      setTimeout(() => {
        this.ensureActiveTab();
      }, 100);
    } catch (error) {
      console.error('Failed to load tab preferences:', error);
    }
  }

  private ensureActiveTab() {
    const activeTab = document.querySelector('.tab-btn.active:not([style*="display: none"])');
    if (!activeTab) {
      // Find the first visible tab and make it active
      const firstVisibleTab = document.querySelector('.tab-btn:not([style*="display: none"])') as HTMLElement;
      if (firstVisibleTab) {
        firstVisibleTab.click();
      }
    } else {
      // Ensure the active tab's content is actually visible
      const tabName = activeTab.getAttribute('data-tab');
      if (tabName) {
        const tabContent = document.getElementById(`${tabName}-tab`);
        if (tabContent && !tabContent.classList.contains('active')) {
          (activeTab as HTMLElement).click();
        }
      }
    }
  }

  private canDisableTab(tabName: string): boolean {
    const clipboardToggle = document.getElementById('clipboard-tab-toggle') as HTMLInputElement;
    const grammarToggle = document.getElementById('grammar-tab-toggle') as HTMLInputElement;
    const linksToggle = document.getElementById('links-tab-toggle') as HTMLInputElement;
    
    if (!clipboardToggle || !grammarToggle || !linksToggle) return false;
    
    // Count how many tabs would remain enabled after disabling this one
    const remainingTabs = [];
    if (tabName !== 'clipboard' && clipboardToggle.checked) remainingTabs.push('clipboard');
    if (tabName !== 'grammar' && grammarToggle.checked) remainingTabs.push('grammar');
    if (tabName !== 'links' && linksToggle.checked) remainingTabs.push('links');
    
    // Allow disabling only if at least one tab would remain
    return remainingTabs.length > 0;
  }
}

// Tab Management Class
class TabManager {
  private activeTab: string = 'clipboard';
  
  constructor() {
    this.init();
  }
  
  private init() {
    this.setupTabListeners();
  }
  
  private setupTabListeners() {
    document.querySelectorAll('.tab-btn').forEach(btn => {
      btn.addEventListener('click', (e) => {
        const target = e.target as HTMLElement;
        const tabName = target.dataset.tab;
        if (tabName) {
          this.switchTab(tabName);
        }
      });
    });
  }
  
  private switchTab(tabName: string) {
    if (this.activeTab === tabName) return;
    
    // Update tab buttons
    document.querySelectorAll('.tab-btn').forEach(btn => {
      btn.classList.remove('active');
    });
    document.querySelector(`[data-tab="${tabName}"]`)?.classList.add('active');
    
    // Update tab content
    document.querySelectorAll('.tab-content').forEach(content => {
      content.classList.remove('active');
    });
    document.getElementById(`${tabName}-tab`)?.classList.add('active');
    
    this.activeTab = tabName;
  }
}

// Grammar Checker Class
class GrammarChecker {
  private grammarInput: HTMLTextAreaElement;
  private grammarResults: HTMLElement;
  private checkButton: HTMLElement;
  
  constructor() {
    this.grammarInput = document.getElementById('grammar-input') as HTMLTextAreaElement;
    this.grammarResults = document.getElementById('grammar-results')!;
    this.checkButton = document.getElementById('check-grammar')!;
    
    this.init();
  }
  
  private init() {
    this.setupEventListeners();
  }
  
  private setupEventListeners() {
    this.checkButton.addEventListener('click', () => {
      this.checkGrammar();
    });
    
    // Allow Ctrl/Cmd + Enter to check grammar
    this.grammarInput.addEventListener('keydown', (e) => {
      if ((e.ctrlKey || e.metaKey) && e.key === 'Enter') {
        e.preventDefault();
        this.checkGrammar();
      }
    });
  }
  
  private async checkGrammar() {
    const text = this.grammarInput.value.trim();
    
    if (!text) {
      this.showResults('Please enter some text to check.', 'error');
      return;
    }
    
    // Show loading state
    this.showResults('Checking grammar...', 'loading');
    this.checkButton.textContent = 'Checking...';
    this.checkButton.setAttribute('disabled', 'true');
    
    try {
      // Simple grammar check implementation
      const result = await this.performGrammarCheck(text);
      this.showResults(result, 'success');
    } catch (error) {
      this.showResults('Error checking grammar. Please try again.', 'error');
    } finally {
      this.checkButton.textContent = 'Check Grammar';
      this.checkButton.removeAttribute('disabled');
    }
  }
  
  private async performGrammarCheck(text: string): Promise<string> {
    try {
      const response = await window.electronAPI.grammar.checkGrammar(text);
      
      if (response.success) {
        return response.result || "No response received from OpenAI.";
      } else {
        return `Error: ${response.error || "Unknown error occurred"}`;
      }
    } catch (error) {
      console.error('Grammar check error:', error);
      return "Error: Failed to check grammar. Please try again.";
    }
  }
  
  private showResults(content: string, type: 'success' | 'error' | 'loading') {
    this.grammarResults.innerHTML = content;
    this.grammarResults.className = `grammar-results ${type}`;
  }
}

// Links Manager Class
class LinksManager {
  private items: LinkItem[] = [];
  private itemsContainer: HTMLElement;
  private itemsCount: HTMLElement;
  private linkNameInput: HTMLInputElement;
  private linkUrlInput: HTMLInputElement;

  constructor() {
    this.itemsContainer = document.getElementById('links-items')!;
    this.itemsCount = document.getElementById('links-count')!;
    this.linkNameInput = document.getElementById('link-name-input') as HTMLInputElement;
    this.linkUrlInput = document.getElementById('link-url-input') as HTMLInputElement;
    
    this.init();
  }

  private async init() {
    this.setupEventListeners();
    await this.loadSavedItems();
    this.setupGlobalEventListeners();
  }

  private setupGlobalEventListeners() {
    document.addEventListener('clearAllLinks', async () => {
      this.items = [];
      this.saveToLocalStorage();
      this.renderItems();
    });
  }

  private saveToLocalStorage() {
    try {
      localStorage.setItem('linkItems', JSON.stringify(this.items));
    } catch (error) {
      console.error('Failed to save to localStorage:', error);
    }
  }

  private loadFromLocalStorage(): LinkItem[] {
    try {
      const stored = localStorage.getItem('linkItems');
      return stored ? JSON.parse(stored) : [];
    } catch (error) {
      console.error('Failed to load from localStorage:', error);
      return [];
    }
  }

  private validateUrl(url: string): boolean {
    if (!url || url.length < 3) {
      return false;
    }
    
    const withoutProtocol = url.replace(/^https?:\/\//, '');
    if (!withoutProtocol.includes('.')) {
      return false;
    }
    
    if (/^[^a-zA-Z0-9]/.test(withoutProtocol) || /[^a-zA-Z0-9]$/.test(withoutProtocol)) {
      return false;
    }
    
    return true;
  }

  private setupEventListeners() {
    document.getElementById('add-link')?.addEventListener('click', async () => {
      const name = this.linkNameInput.value.trim();
      const url = this.linkUrlInput.value.trim();
      
      if (!url) {
        this.showMessage('Please enter a URL', 'error');
        return;
      }
      
      if (!this.validateUrl(url)) {
        this.showMessage('Please enter a valid URL', 'error');
        return;
      }
      
      await this.saveItem(name || url, url);
      this.linkNameInput.value = '';
      this.linkUrlInput.value = '';
    });

    [this.linkNameInput, this.linkUrlInput].forEach(input => {
      input.addEventListener('keydown', async (e) => {
        if (e.key === 'Enter') {
          e.preventDefault();
          const name = this.linkNameInput.value.trim();
          const url = this.linkUrlInput.value.trim();
          
          if (!url) {
            this.showMessage('Please enter a URL', 'error');
            return;
          }
          
          if (!this.validateUrl(url)) {
            this.showMessage('Please enter a valid URL', 'error');
            return;
          }
          
          await this.saveItem(name || url, url);
          this.linkNameInput.value = '';
          this.linkUrlInput.value = '';
        }
      });
    });
  }

  private async saveItem(name: string, url: string) {
    try {
      const result = await window.electronAPI.links.saveLink(name, url, this.items);
      
      // Check if validation failed
      if ('success' in result && !result.success) {
        this.showMessage(result.error || 'Invalid URL format', 'error');
        return;
      }
      
      // Type guard to ensure we have the success result
      if ('items' in result && 'savedItem' in result) {
        this.items = result.items;
        this.saveToLocalStorage();
        this.renderItems();
        
        // Show feedback message based on whether it was a duplicate
        if (result.savedItem && (result.savedItem as any).isDuplicate) {
          this.showMessage('Link already exists', 'warning');
          // Highlight the existing item
          this.highlightExistingItem(result.savedItem.id);
        } else {
          this.showMessage('Link saved successfully', 'success');
        }
      }
    } catch (error) {
      console.error('Failed to save link:', error);
      this.showMessage('Failed to save link', 'error');
    }
  }

  private async loadSavedItems() {
    try {
      // First try to load from localStorage
      const localItems = this.loadFromLocalStorage();
      if (localItems.length > 0) {
        this.items = localItems;
      } else {
        // Fallback to main process if localStorage is empty
        this.items = await window.electronAPI.links.getSavedLinks();
      }
      this.renderItems();
    } catch (error) {
      console.error('Failed to load links:', error);
    }
  }

  private renderItems() {
    this.itemsCount.textContent = this.items.length.toString();
    
    if (this.items.length === 0) {
      this.itemsContainer.innerHTML = '<div class="no-items">No saved links</div>';
      return;
    }

    this.itemsContainer.innerHTML = this.items
      .map(item => this.renderItem(item))
      .join('');

    // Add event listeners to newly created items
    this.itemsContainer.querySelectorAll('.link-item').forEach(item => {
      item.addEventListener('click', async (e) => {
        // Don't trigger on delete button clicks
        if ((e.target as HTMLElement).classList.contains('delete-btn')) {
          return;
        }
        
        const id = (item as HTMLElement).dataset.id!;
        const linkItem = this.items.find(i => i.id === id);
        if (linkItem) {
          try {
            await window.electronAPI.links.openLink(linkItem.url);
          } catch (error) {
            console.error('Failed to open link:', error);
            this.showMessage('Failed to open link', 'error');
          }
        }
      });
    });

    this.itemsContainer.querySelectorAll('.delete-btn').forEach(btn => {
      btn.addEventListener('click', async (e) => {
        e.stopPropagation(); // Prevent link opening
        const id = (e.target as HTMLElement).dataset.id!;
        this.items = await window.electronAPI.links.deleteLink(id, this.items);
        this.saveToLocalStorage();
        this.renderItems();
      });
    });
  }

  private renderItem(item: LinkItem): string {
    const timeAgo = this.formatTimeAgo(item.timestamp);
    
    return `
      <div class="link-item" data-id="${item.id}" title="Click to open ${this.escapeHtml(item.url)}">
        <div class="item-content">
          <div class="item-text">${this.escapeHtml(item.name)}</div>
          <div class="item-meta">${this.escapeHtml(item.url)} • ${timeAgo}</div>
        </div>
        <div class="item-actions">
          <button class="delete-btn btn btn-small btn-danger" data-id="${item.id}" title="Delete link">×</button>
        </div>
      </div>
    `;
  }

  private formatTimeAgo(timestamp: number): string {
    const now = Date.now();
    const diff = now - timestamp;
    
    const minutes = Math.floor(diff / 60000);
    const hours = Math.floor(diff / 3600000);
    const days = Math.floor(diff / 86400000);
    
    if (days > 0) return `${days}d ago`;
    if (hours > 0) return `${hours}h ago`;
    if (minutes > 0) return `${minutes}m ago`;
    return 'Just now';
  }

  private escapeHtml(text: string): string {
    const div = document.createElement('div');
    div.textContent = text;
    return div.innerHTML;
>>>>>>> 93293e34
  }

  private highlightExistingItem(itemId: string) {
    // Find the item element and add highlight
    const itemElement = document.querySelector(`[data-id="${itemId}"]`);
    if (itemElement) {
      itemElement.classList.add('highlight-existing');
      
      // Remove highlight after animation completes
      setTimeout(() => {
        itemElement.classList.remove('highlight-existing');
      }, 2000);
    }
  }

  private showMessage(message: string, type: 'success' | 'warning' | 'error') {
    // Remove any existing message
    const existingMessage = document.querySelector('.toast-message');
    if (existingMessage) {
      existingMessage.remove();
    }

    // Create toast message
    const toast = document.createElement('div');
    toast.className = `toast-message toast-${type}`;
    toast.textContent = message;

<<<<<<< HEAD
    // Add to container
    const container = document.querySelector('.overlay-container');
=======
    // Add to container (find the currently visible container)
    const container = document.querySelector('.overlay-container:not([style*="display: none"])');
>>>>>>> 93293e34
    if (container) {
      container.appendChild(toast);

      // Auto-remove after 3 seconds
      setTimeout(() => {
        if (toast.parentNode) {
          toast.classList.add('fade-out');
          setTimeout(() => {
            toast.remove();
          }, 300);
        }
      }, 3000);
    }
  }
}

<<<<<<< HEAD
// Initialize the clipboard manager when DOM is ready
document.addEventListener('DOMContentLoaded', () => {
  // Wait for electronAPI to be available
  if (window.electronAPI) {
    new ClipboardManager();
=======
// Initialize the application when DOM is ready
document.addEventListener('DOMContentLoaded', () => {
  // Initialize tab manager
  new TabManager();
  
  // Initialize grammar checker
  new GrammarChecker();
  
  // Wait for electronAPI to be available for clipboard functionality
  if (window.electronAPI) {
    new ClipboardManager();
    new LinksManager();
>>>>>>> 93293e34
  } else {
    // Retry after a short delay
    setTimeout(() => {
      if (window.electronAPI) {
        new ClipboardManager();
<<<<<<< HEAD
=======
        new LinksManager();
>>>>>>> 93293e34
      }
    }, 100);
  }
});<|MERGE_RESOLUTION|>--- conflicted
+++ resolved
@@ -12,8 +12,6 @@
   timestamp: number;
 }
 
-<<<<<<< HEAD
-=======
 interface LinkItem {
   id: string;
   name: string;
@@ -21,7 +19,6 @@
   timestamp: number;
 }
 
->>>>>>> 93293e34
 interface ElectronAPI {
   clipboard: {
     writeText: (text: string) => Promise<boolean>;
@@ -31,8 +28,6 @@
     deleteItem: (id: string, items: ClipboardItem[]) => Promise<ClipboardItem[]>;
     clearAll: () => Promise<ClipboardItem[]>;
   };
-<<<<<<< HEAD
-=======
   grammar: {
     checkGrammar: (text: string) => Promise<{success: boolean; result?: string; error?: string}>;
   };
@@ -43,7 +38,6 @@
     clearAllLinks: () => Promise<LinkItem[]>;
     openLink: (url: string) => Promise<{success: boolean; error?: string}>;
   };
->>>>>>> 93293e34
 }
 
 declare global {
@@ -70,10 +64,7 @@
     this.setupEventListeners();
     await this.loadSavedItems();
     this.setupKeyboardShortcuts();
-<<<<<<< HEAD
-=======
     this.loadTabPreferences();
->>>>>>> 93293e34
   }
 
   private saveToLocalStorage() {
@@ -95,9 +86,6 @@
   }
 
   private setupEventListeners() {
-<<<<<<< HEAD
-    // Clear all button
-=======
     // Settings button - navigates to settings page
     document.getElementById('settings-btn')?.addEventListener('click', () => {
       this.navigateToSettings();
@@ -109,7 +97,6 @@
     });
 
     // Clear all button (now in settings page)
->>>>>>> 93293e34
     document.getElementById('clear-all')?.addEventListener('click', async () => {
       if (confirm('Clear all saved clipboard items?')) {
         this.items = await window.electronAPI.clipboard.clearAll();
@@ -118,8 +105,6 @@
       }
     });
 
-<<<<<<< HEAD
-=======
     // Clear all links button
     document.getElementById('clear-all-links')?.addEventListener('click', async () => {
       if (confirm('Clear all saved links?')) {
@@ -185,7 +170,6 @@
       setTimeout(() => this.ensureActiveTab(), 50);
     });
 
->>>>>>> 93293e34
     // Save input button
     document.getElementById('save-input')?.addEventListener('click', async () => {
       const text = this.clipboardInput.value.trim();
@@ -303,12 +287,9 @@
         this.renderItems();
       });
     });
-<<<<<<< HEAD
 
     // Add drag and drop event listeners
     this.setupDragAndDrop();
-=======
->>>>>>> 93293e34
   }
 
   private renderItem(item: ClipboardItem): string {
@@ -316,12 +297,8 @@
     const timeAgo = this.formatTimeAgo(item.timestamp);
     
     return `
-<<<<<<< HEAD
       <div class="clipboard-item" data-id="${item.id}" draggable="true">
         <div class="drag-handle" title="Drag to reorder">⋮⋮</div>
-=======
-      <div class="clipboard-item" data-id="${item.id}">
->>>>>>> 93293e34
         <div class="item-content">
           <div class="item-text" title="${this.escapeHtml(item.text)}">${this.escapeHtml(preview)}</div>
           <div class="item-meta">${timeAgo}</div>
@@ -365,7 +342,6 @@
     }, 1000);
   }
 
-<<<<<<< HEAD
   private setupDragAndDrop() {
     let draggedElement: HTMLElement | null = null;
     let draggedIndex: number = -1;
@@ -480,7 +456,8 @@
     // Save to localStorage and re-render
     this.saveToLocalStorage();
     this.renderItems();
-=======
+  }
+
   private highlightExistingItem(itemId: string) {
     // Find the item element and add highlight
     const itemElement = document.querySelector(`[data-id="${itemId}"]`);
@@ -506,8 +483,8 @@
     toast.className = `toast-message toast-${type}`;
     toast.textContent = message;
 
-    // Add to container (find the currently visible container)
-    const container = document.querySelector('.overlay-container:not([style*="display: none"])');
+    // Add to container
+    const container = document.querySelector('.overlay-container');
     if (container) {
       container.appendChild(toast);
 
@@ -1013,7 +990,6 @@
     const div = document.createElement('div');
     div.textContent = text;
     return div.innerHTML;
->>>>>>> 93293e34
   }
 
   private highlightExistingItem(itemId: string) {
@@ -1041,13 +1017,8 @@
     toast.className = `toast-message toast-${type}`;
     toast.textContent = message;
 
-<<<<<<< HEAD
-    // Add to container
-    const container = document.querySelector('.overlay-container');
-=======
     // Add to container (find the currently visible container)
     const container = document.querySelector('.overlay-container:not([style*="display: none"])');
->>>>>>> 93293e34
     if (container) {
       container.appendChild(toast);
 
@@ -1064,13 +1035,6 @@
   }
 }
 
-<<<<<<< HEAD
-// Initialize the clipboard manager when DOM is ready
-document.addEventListener('DOMContentLoaded', () => {
-  // Wait for electronAPI to be available
-  if (window.electronAPI) {
-    new ClipboardManager();
-=======
 // Initialize the application when DOM is ready
 document.addEventListener('DOMContentLoaded', () => {
   // Initialize tab manager
@@ -1083,16 +1047,12 @@
   if (window.electronAPI) {
     new ClipboardManager();
     new LinksManager();
->>>>>>> 93293e34
   } else {
     // Retry after a short delay
     setTimeout(() => {
       if (window.electronAPI) {
         new ClipboardManager();
-<<<<<<< HEAD
-=======
         new LinksManager();
->>>>>>> 93293e34
       }
     }, 100);
   }
